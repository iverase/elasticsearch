--- conflicted
+++ resolved
@@ -168,14 +168,8 @@
                         (SearchTask) task,
                         false,
                         searchService.getCoordinatorRewriteContextProvider(timeProvider::absoluteStartMillis),
-<<<<<<< HEAD
                         delegate.map(its -> new SearchShardsResponse(toGroups(its), project.cluster().nodes().getAllNodes(), aliasFilters))
-                    );
-                    canMatchPhase.start();
-=======
-                        delegate.map(its -> new SearchShardsResponse(toGroups(its), clusterState.nodes().getAllNodes(), aliasFilters))
                     ).start();
->>>>>>> 058be969
                 }
             })
         );
