--- conflicted
+++ resolved
@@ -63,13 +63,8 @@
         ClusterService clusterService,
         ThreadPool threadPool,
         ActionFilters actionFilters,
-<<<<<<< HEAD
-        IndexNameExpressionResolver indexNameExpressionResolver,
         NodeClient client,
         ProjectResolver projectResolver
-=======
-        NodeClient client
->>>>>>> 6315b8a8
     ) {
         super(
             PrevalidateNodeRemovalAction.NAME,
