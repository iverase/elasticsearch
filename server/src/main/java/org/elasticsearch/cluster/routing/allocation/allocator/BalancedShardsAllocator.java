--- conflicted
+++ resolved
@@ -16,12 +16,9 @@
 import org.elasticsearch.cluster.ClusterInfo;
 import org.elasticsearch.cluster.metadata.IndexMetadata;
 import org.elasticsearch.cluster.metadata.Metadata;
-<<<<<<< HEAD
 import org.elasticsearch.cluster.metadata.ProjectId;
 import org.elasticsearch.cluster.metadata.ProjectMetadata;
-=======
 import org.elasticsearch.cluster.node.DiscoveryNode;
->>>>>>> 8afe2f4f
 import org.elasticsearch.cluster.routing.RoutingNode;
 import org.elasticsearch.cluster.routing.RoutingNodes;
 import org.elasticsearch.cluster.routing.ShardRouting;
@@ -300,12 +297,7 @@
             theta3 = diskUsageBalance / sum;
         }
 
-<<<<<<< HEAD
         float weight(Balancer balancer, ModelNode node, ProjectIndex index) {
-            final float weightShard = node.numShards() - balancer.avgShardsPerNode();
-=======
-        float weight(Balancer balancer, ModelNode node, String index) {
->>>>>>> 8afe2f4f
             final float weightIndex = node.numShards(index) - balancer.avgShardsPerNode(index);
             return nodeWeight(balancer, node) + theta1 * weightIndex;
         }
