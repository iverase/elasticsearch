/*
 * Copyright Elasticsearch B.V. and/or licensed to Elasticsearch B.V. under one
 * or more contributor license agreements. Licensed under the "Elastic License
 * 2.0", the "GNU Affero General Public License v3.0 only", and the "Server Side
 * Public License v 1"; you may not use this file except in compliance with, at
 * your election, the "Elastic License 2.0", the "GNU Affero General Public
 * License v3.0 only", or the "Server Side Public License, v 1".
 */

package org.elasticsearch.cluster.metadata;

import org.apache.logging.log4j.LogManager;
import org.apache.logging.log4j.Logger;
import org.elasticsearch.cluster.ClusterChangedEvent;
import org.elasticsearch.cluster.ClusterState;
import org.elasticsearch.cluster.ClusterStateListener;
import org.elasticsearch.cluster.ClusterStateTaskExecutor;
import org.elasticsearch.cluster.ClusterStateTaskListener;
import org.elasticsearch.cluster.service.ClusterService;
import org.elasticsearch.cluster.service.MasterServiceTaskQueue;
import org.elasticsearch.common.Priority;
import org.elasticsearch.common.settings.Settings;
import org.elasticsearch.common.util.concurrent.AbstractRunnable;
import org.elasticsearch.index.Index;
import org.elasticsearch.indices.SystemIndexMappingUpdateService;
import org.elasticsearch.indices.SystemIndices;
import org.elasticsearch.threadpool.ThreadPool;

import java.util.ArrayList;
import java.util.Collection;
import java.util.Collections;
import java.util.HashSet;
import java.util.List;
import java.util.Map;
import java.util.Objects;
import java.util.Set;
import java.util.stream.Collectors;
import java.util.stream.Stream;

/**
 * A service responsible for updating the metadata used by system indices.
 *
 * Mapping updates are handled by {@link SystemIndexMappingUpdateService}.
 */
public class SystemIndexMetadataUpgradeService implements ClusterStateListener {

    private static final Logger logger = LogManager.getLogger(SystemIndexMetadataUpgradeService.class);

    private final SystemIndices systemIndices;
    private final ClusterService clusterService;
    private final MasterServiceTaskQueue<SystemIndexMetadataUpgradeTask> taskQueue;

    public SystemIndexMetadataUpgradeService(SystemIndices systemIndices, ClusterService clusterService) {
        this.systemIndices = systemIndices;
        this.clusterService = clusterService;
        this.taskQueue = clusterService.createTaskQueue(
            "system-indices-metadata-upgrade",
            Priority.NORMAL,
            new SystemIndexMetadataUpgradeExecutor()
        );
    }

    @Override
    public void clusterChanged(ClusterChangedEvent event) {
        Metadata currentMetadata = event.state().metadata();
        Metadata previousMetadata = event.previousState().metadata();
        if (event.localNodeMaster()
            && (event.previousState().nodes().isLocalNodeElectedMaster() == false
<<<<<<< HEAD
                || event.state().metadata().getProject().indices() != event.previousState().metadata().getProject().indices())) {
            final Map<String, IndexMetadata> indexMetadataMap = event.state().metadata().getProject().indices();
            final var previousIndices = event.previousState().metadata().getProject().indices();
            final long triggerV = event.state().version();
            triggeredVersion = triggerV;
=======
                || currentMetadata.indices() != previousMetadata.indices()
                || currentMetadata.dataStreams() != previousMetadata.dataStreams())) {
            final Map<String, IndexMetadata> indexMetadataMap = currentMetadata.indices();
            final var previousIndices = previousMetadata.indices();
            Map<String, DataStream> dataStreams = currentMetadata.dataStreams();
            Map<String, DataStream> previousDataStreams = previousMetadata.dataStreams();
>>>>>>> 8b25a728
            // Fork to the management pool to avoid blocking the cluster applier thread unnecessarily for very large index counts
            // TODO: we should have a more efficient way of getting just the changed indices so that we don't have to fork here
            clusterService.threadPool().executor(ThreadPool.Names.MANAGEMENT).execute(new AbstractRunnable() {
                @Override
                protected void doRun() {
                    Collection<DataStream> changedDataStreams = new ArrayList<>();
                    Set<Index> dataStreamIndices = new HashSet<>();
                    for (Map.Entry<String, DataStream> cursor : dataStreams.entrySet()) {
                        DataStream dataStream = cursor.getValue();
                        if (dataStream != previousDataStreams.get(cursor.getKey())) {
                            if (requiresUpdate(dataStream)) {
                                changedDataStreams.add(dataStream);
                            }
                        }

                        getIndicesBackingDataStream(dataStream).forEach(dataStreamIndices::add);
                    }

                    Collection<Index> changedIndices = new ArrayList<>();
                    for (Map.Entry<String, IndexMetadata> cursor : indexMetadataMap.entrySet()) {
                        IndexMetadata indexMetadata = cursor.getValue();
                        Index index = indexMetadata.getIndex();
                        if (cursor.getValue() != previousIndices.get(cursor.getKey()) && dataStreamIndices.contains(index) == false) {
                            if (requiresUpdate(indexMetadata)) {
                                changedIndices.add(index);
                            }
                        }
                    }

                    if (changedIndices.isEmpty() == false || changedDataStreams.isEmpty() == false) {
                        submitUpdateTask(changedIndices, changedDataStreams);
                    }
                }

                @Override
                public void onFailure(Exception e) {
                    logger.error("unexpected exception on checking for metadata upgrades", e);
                    assert false : e;
                }
            });
        }
    }

    // visible for testing
    void submitUpdateTask(Collection<Index> changedIndices, Collection<DataStream> changedDataStreams) {
        SystemIndexMetadataUpgradeTask task = new SystemIndexMetadataUpgradeTask(changedIndices, changedDataStreams);
        taskQueue.submitTask("system-index-metadata-upgrade-service", task, null);
    }

    // package-private for testing
    boolean requiresUpdate(IndexMetadata indexMetadata) {
        final boolean shouldBeSystem = shouldBeSystem(indexMetadata);

        // should toggle system index status
        if (shouldBeSystem != indexMetadata.isSystem()) {
            return true;
        }

        if (shouldBeSystem) {
            return isVisible(indexMetadata) || hasVisibleAlias(indexMetadata);
        }

        return false;
    }

    // package-private for testing
    boolean requiresUpdate(DataStream dataStream) {
        final boolean shouldBeSystem = shouldBeSystem(dataStream);

        // should toggle system index status
        if (shouldBeSystem != dataStream.isSystem()) {
            return true;
        }

        if (shouldBeSystem) {
            return dataStream.isHidden() == false;
        }

        return false;
    }

    private boolean shouldBeSystem(DataStream dataStream) {
        return systemIndices.isSystemDataStream(dataStream.getName());
    }

    private static Stream<Index> getIndicesBackingDataStream(DataStream dataStream) {
        return Stream.concat(dataStream.getIndices().stream(), dataStream.getFailureIndices().stream());
    }

    // package-private for testing
    static boolean isVisible(IndexMetadata indexMetadata) {
        return indexMetadata.getSettings().getAsBoolean(IndexMetadata.SETTING_INDEX_HIDDEN, false) == false;
    }

    // package-private for testing
    boolean shouldBeSystem(IndexMetadata indexMetadata) {
        return systemIndices.isSystemIndex(indexMetadata.getIndex());
    }

    // package-private for testing
    static boolean hasVisibleAlias(IndexMetadata indexMetadata) {
        return indexMetadata.getAliases().values().stream().anyMatch(a -> Boolean.FALSE.equals(a.isHidden()));
    }

    private record SystemIndexMetadataUpgradeTask(Collection<Index> changedIndices, Collection<DataStream> changedDataStreams)
        implements
            ClusterStateTaskListener {

        @Override
        public void onFailure(Exception e) {
            logger.error("System index metadata upgrade failed", e);
        }

        @Override
        public String toString() {
            return "SystemIndexMetadataUpgradeTask[changedIndices="
                + changedIndices.stream().map(Index::getName).collect(Collectors.joining(","))
                + ";changedDataStreams="
                + changedDataStreams.stream().map(DataStream::getName).collect(Collectors.joining(","))
                + "]";
        }
    }

    private class SystemIndexMetadataUpgradeExecutor implements ClusterStateTaskExecutor<SystemIndexMetadataUpgradeTask> {
        @Override
<<<<<<< HEAD
        public ClusterState execute(ClusterState currentState) throws Exception {
            final Map<String, IndexMetadata> indexMetadataMap = currentState.metadata().getProject().indices();
=======
        public ClusterState execute(BatchExecutionContext<SystemIndexMetadataUpgradeTask> batchExecutionContext) {
            ClusterState initialState = batchExecutionContext.initialState();

            List<? extends TaskContext<SystemIndexMetadataUpgradeTask>> taskContexts = batchExecutionContext.taskContexts();
            List<Index> indices = taskContexts.stream()
                .map(TaskContext::getTask)
                .map(SystemIndexMetadataUpgradeTask::changedIndices)
                .flatMap(Collection::stream)
                .toList();
            List<IndexMetadata> updatedMetadata = updateIndices(initialState, indices);

            List<DataStream> dataStreams = taskContexts.stream()
                .map(TaskContext::getTask)
                .map(SystemIndexMetadataUpgradeTask::changedDataStreams)
                .flatMap(Collection::stream)
                .toList();
            List<DataStream> updatedDataStreams = updateDataStreams(dataStreams);
            List<IndexMetadata> updatedBackingIndices = updateIndicesBackingDataStreams(initialState, updatedDataStreams);

            for (TaskContext<SystemIndexMetadataUpgradeTask> taskContext : taskContexts) {
                taskContext.success(() -> {});
            }

            if (updatedMetadata.isEmpty() == false || updatedDataStreams.isEmpty() == false) {
                Metadata.Builder builder = Metadata.builder(initialState.metadata());
                updatedMetadata.forEach(idxMeta -> builder.put(idxMeta, true));
                updatedDataStreams.forEach(builder::put);
                updatedBackingIndices.forEach(idxMeta -> builder.put(idxMeta, true));

                return ClusterState.builder(initialState).metadata(builder).build();
            }
            return initialState;
        }

        private List<IndexMetadata> updateIndices(ClusterState currentState, List<Index> indices) {
            if (indices.isEmpty()) {
                return Collections.emptyList();
            }
            Metadata metadata = currentState.metadata();
>>>>>>> 8b25a728
            final List<IndexMetadata> updatedMetadata = new ArrayList<>();
            for (Index index : indices) {
                IndexMetadata indexMetadata = metadata.index(index);
                final boolean shouldBeSystem = shouldBeSystem(indexMetadata);
                IndexMetadata updatedIndexMetadata = updateIndexIfNecessary(indexMetadata, shouldBeSystem);
                if (updatedIndexMetadata != null) {
                    updatedMetadata.add(updatedIndexMetadata);
                }
            }
            return updatedMetadata;
        }

        private IndexMetadata updateIndexIfNecessary(IndexMetadata indexMetadata, boolean shouldBeSystem) {
            IndexMetadata.Builder builder = IndexMetadata.builder(indexMetadata);
            boolean updated = false;
            if (shouldBeSystem != indexMetadata.isSystem()) {
                builder.system(indexMetadata.isSystem() == false);
                updated = true;
            }
            if (shouldBeSystem && isVisible(indexMetadata)) {
                builder.settings(Settings.builder().put(indexMetadata.getSettings()).put(IndexMetadata.SETTING_INDEX_HIDDEN, true));
                builder.settingsVersion(builder.settingsVersion() + 1);
                updated = true;
            }
            if (shouldBeSystem && hasVisibleAlias(indexMetadata)) {
                for (AliasMetadata aliasMetadata : indexMetadata.getAliases().values()) {
                    if (Boolean.FALSE.equals(aliasMetadata.isHidden())) {
                        builder.removeAlias(aliasMetadata.alias());
                        builder.putAlias(
                            AliasMetadata.builder(aliasMetadata.alias())
                                .filter(aliasMetadata.filter())
                                .indexRouting(aliasMetadata.indexRouting())
                                .isHidden(true)
                                .searchRouting(aliasMetadata.searchRouting())
                                .writeIndex(aliasMetadata.writeIndex())
                        );
                        updated = true;
                    }
                }
            }
            return updated ? builder.build() : null;
        }

        private List<DataStream> updateDataStreams(List<DataStream> dataStreams) {
            if (dataStreams.isEmpty()) {
                return Collections.emptyList();
            }
            List<DataStream> updatedDataStreams = new ArrayList<>();
            for (DataStream dataStream : dataStreams) {
                boolean shouldBeSystem = shouldBeSystem(dataStream);
                if (dataStream.isSystem() != shouldBeSystem) {
                    DataStream.Builder dataStreamBuilder = dataStream.copy().setSystem(shouldBeSystem);
                    if (shouldBeSystem) {
                        dataStreamBuilder.setHidden(true);
                    }

                    updatedDataStreams.add(dataStreamBuilder.build());
                }
            }
            return updatedDataStreams;
        }

        private List<IndexMetadata> updateIndicesBackingDataStreams(ClusterState currentState, List<DataStream> updatedDataStreams) {
            if (updatedDataStreams.isEmpty()) {
                return Collections.emptyList();
            }
            Metadata metadata = currentState.metadata();
            final List<IndexMetadata> updatedMetadata = new ArrayList<>();

            for (DataStream updatedDataStream : updatedDataStreams) {
                boolean shouldBeSystem = updatedDataStream.isSystem();
                List<IndexMetadata> updatedIndicesMetadata = getIndicesBackingDataStreamMetadata(metadata, updatedDataStream).map(
                    idx -> updateIndexIfNecessary(idx, shouldBeSystem)
                ).filter(Objects::nonNull).toList();

                updatedMetadata.addAll(updatedIndicesMetadata);
            }
            return updatedMetadata;
        }

        private Stream<IndexMetadata> getIndicesBackingDataStreamMetadata(Metadata metadata, DataStream dataStream) {
            return getIndicesBackingDataStream(dataStream).map(metadata::index);
        }
    }
}<|MERGE_RESOLUTION|>--- conflicted
+++ resolved
@@ -21,6 +21,7 @@
 import org.elasticsearch.common.Priority;
 import org.elasticsearch.common.settings.Settings;
 import org.elasticsearch.common.util.concurrent.AbstractRunnable;
+import org.elasticsearch.core.FixForMultiProject;
 import org.elasticsearch.index.Index;
 import org.elasticsearch.indices.SystemIndexMappingUpdateService;
 import org.elasticsearch.indices.SystemIndices;
@@ -62,24 +63,17 @@
 
     @Override
     public void clusterChanged(ClusterChangedEvent event) {
-        Metadata currentMetadata = event.state().metadata();
-        Metadata previousMetadata = event.previousState().metadata();
+        @FixForMultiProject
+        ProjectMetadata currentMetadata = event.state().metadata().getProject();
+        ProjectMetadata previousMetadata = event.previousState().metadata().getProject();
         if (event.localNodeMaster()
             && (event.previousState().nodes().isLocalNodeElectedMaster() == false
-<<<<<<< HEAD
-                || event.state().metadata().getProject().indices() != event.previousState().metadata().getProject().indices())) {
-            final Map<String, IndexMetadata> indexMetadataMap = event.state().metadata().getProject().indices();
-            final var previousIndices = event.previousState().metadata().getProject().indices();
-            final long triggerV = event.state().version();
-            triggeredVersion = triggerV;
-=======
                 || currentMetadata.indices() != previousMetadata.indices()
                 || currentMetadata.dataStreams() != previousMetadata.dataStreams())) {
             final Map<String, IndexMetadata> indexMetadataMap = currentMetadata.indices();
             final var previousIndices = previousMetadata.indices();
             Map<String, DataStream> dataStreams = currentMetadata.dataStreams();
             Map<String, DataStream> previousDataStreams = previousMetadata.dataStreams();
->>>>>>> 8b25a728
             // Fork to the management pool to avoid blocking the cluster applier thread unnecessarily for very large index counts
             // TODO: we should have a more efficient way of getting just the changed indices so that we don't have to fork here
             clusterService.threadPool().executor(ThreadPool.Names.MANAGEMENT).execute(new AbstractRunnable() {
@@ -205,10 +199,6 @@
 
     private class SystemIndexMetadataUpgradeExecutor implements ClusterStateTaskExecutor<SystemIndexMetadataUpgradeTask> {
         @Override
-<<<<<<< HEAD
-        public ClusterState execute(ClusterState currentState) throws Exception {
-            final Map<String, IndexMetadata> indexMetadataMap = currentState.metadata().getProject().indices();
-=======
         public ClusterState execute(BatchExecutionContext<SystemIndexMetadataUpgradeTask> batchExecutionContext) {
             ClusterState initialState = batchExecutionContext.initialState();
 
@@ -248,10 +238,9 @@
                 return Collections.emptyList();
             }
             Metadata metadata = currentState.metadata();
->>>>>>> 8b25a728
             final List<IndexMetadata> updatedMetadata = new ArrayList<>();
             for (Index index : indices) {
-                IndexMetadata indexMetadata = metadata.index(index);
+                IndexMetadata indexMetadata = metadata.getProject().index(index);
                 final boolean shouldBeSystem = shouldBeSystem(indexMetadata);
                 IndexMetadata updatedIndexMetadata = updateIndexIfNecessary(indexMetadata, shouldBeSystem);
                 if (updatedIndexMetadata != null) {
@@ -320,17 +309,18 @@
 
             for (DataStream updatedDataStream : updatedDataStreams) {
                 boolean shouldBeSystem = updatedDataStream.isSystem();
-                List<IndexMetadata> updatedIndicesMetadata = getIndicesBackingDataStreamMetadata(metadata, updatedDataStream).map(
-                    idx -> updateIndexIfNecessary(idx, shouldBeSystem)
-                ).filter(Objects::nonNull).toList();
+                List<IndexMetadata> updatedIndicesMetadata = getIndicesBackingDataStreamMetadata(metadata.getProject(), updatedDataStream)
+                    .map(idx -> updateIndexIfNecessary(idx, shouldBeSystem))
+                    .filter(Objects::nonNull)
+                    .toList();
 
                 updatedMetadata.addAll(updatedIndicesMetadata);
             }
             return updatedMetadata;
         }
 
-        private Stream<IndexMetadata> getIndicesBackingDataStreamMetadata(Metadata metadata, DataStream dataStream) {
-            return getIndicesBackingDataStream(dataStream).map(metadata::index);
+        private Stream<IndexMetadata> getIndicesBackingDataStreamMetadata(ProjectMetadata projectMetadata, DataStream dataStream) {
+            return getIndicesBackingDataStream(dataStream).map(projectMetadata::index);
         }
     }
 }