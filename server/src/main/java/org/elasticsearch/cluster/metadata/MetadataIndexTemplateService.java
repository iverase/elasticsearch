/*
 * Copyright Elasticsearch B.V. and/or licensed to Elasticsearch B.V. under one
 * or more contributor license agreements. Licensed under the "Elastic License
 * 2.0", the "GNU Affero General Public License v3.0 only", and the "Server Side
 * Public License v 1"; you may not use this file except in compliance with, at
 * your election, the "Elastic License 2.0", the "GNU Affero General Public
 * License v3.0 only", or the "Server Side Public License, v 1".
 */
package org.elasticsearch.cluster.metadata;

import org.apache.logging.log4j.LogManager;
import org.apache.logging.log4j.Logger;
import org.apache.lucene.util.CollectionUtil;
import org.apache.lucene.util.automaton.Automaton;
import org.apache.lucene.util.automaton.Operations;
import org.elasticsearch.ResourceNotFoundException;
import org.elasticsearch.action.ActionListener;
import org.elasticsearch.action.admin.indices.alias.Alias;
import org.elasticsearch.action.support.master.AcknowledgedResponse;
import org.elasticsearch.cluster.ClusterState;
import org.elasticsearch.cluster.ClusterStateTaskListener;
import org.elasticsearch.cluster.SimpleBatchedExecutor;
import org.elasticsearch.cluster.service.ClusterService;
import org.elasticsearch.cluster.service.MasterServiceTaskQueue;
import org.elasticsearch.common.Priority;
import org.elasticsearch.common.Strings;
import org.elasticsearch.common.UUIDs;
import org.elasticsearch.common.ValidationException;
import org.elasticsearch.common.compress.CompressedXContent;
import org.elasticsearch.common.logging.DeprecationCategory;
import org.elasticsearch.common.logging.DeprecationLogger;
import org.elasticsearch.common.logging.HeaderWarning;
import org.elasticsearch.common.regex.Regex;
import org.elasticsearch.common.settings.IndexScopedSettings;
import org.elasticsearch.common.settings.Settings;
import org.elasticsearch.common.util.set.Sets;
import org.elasticsearch.core.Nullable;
import org.elasticsearch.core.TimeValue;
import org.elasticsearch.core.Tuple;
import org.elasticsearch.index.CloseUtils;
import org.elasticsearch.index.Index;
import org.elasticsearch.index.IndexService;
import org.elasticsearch.index.IndexSettingProvider;
import org.elasticsearch.index.IndexSettingProviders;
import org.elasticsearch.index.IndexVersion;
import org.elasticsearch.index.mapper.DateFieldMapper;
import org.elasticsearch.index.mapper.MapperParsingException;
import org.elasticsearch.index.mapper.MapperService;
import org.elasticsearch.index.mapper.MapperService.MergeReason;
import org.elasticsearch.index.mapper.RoutingFieldMapper;
import org.elasticsearch.index.shard.IndexLongFieldRange;
import org.elasticsearch.indices.IndexTemplateMissingException;
import org.elasticsearch.indices.IndicesService;
import org.elasticsearch.indices.InvalidIndexTemplateException;
import org.elasticsearch.indices.SystemIndices;
import org.elasticsearch.ingest.IngestMetadata;
import org.elasticsearch.ingest.PipelineConfiguration;
import org.elasticsearch.injection.guice.Inject;
import org.elasticsearch.xcontent.NamedXContentRegistry;

import java.io.IOException;
import java.time.Instant;
import java.util.ArrayList;
import java.util.Arrays;
import java.util.Collections;
import java.util.Comparator;
import java.util.HashMap;
import java.util.HashSet;
import java.util.LinkedHashSet;
import java.util.LinkedList;
import java.util.List;
import java.util.Locale;
import java.util.Map;
import java.util.Objects;
import java.util.Optional;
import java.util.Set;
import java.util.TreeMap;
import java.util.TreeSet;
import java.util.function.Function;
import java.util.function.Predicate;
import java.util.stream.Collectors;

import static java.util.Collections.emptyMap;
import static org.elasticsearch.cluster.metadata.MetadataCreateDataStreamService.validateTimestampFieldMapping;
import static org.elasticsearch.indices.cluster.IndicesClusterStateService.AllocatedIndices.IndexRemovalReason.NO_LONGER_ASSIGNED;

/**
 * Service responsible for submitting index templates updates
 */
public class MetadataIndexTemplateService {

    public static final String DEFAULT_TIMESTAMP_FIELD = "@timestamp";
    public static final CompressedXContent DEFAULT_TIMESTAMP_MAPPING_WITHOUT_ROUTING;

    private static final CompressedXContent DEFAULT_TIMESTAMP_MAPPING_WITH_ROUTING;

    static {
        final Map<String, Map<String, String>> defaultTimestampField = Map.of(
            DEFAULT_TIMESTAMP_FIELD,
            // We inject ignore_malformed false so that if a user does not add the timestamp field it will explicitly skip applying any
            // other ignore_malformed configurations from the index settings.
            Map.of("type", DateFieldMapper.CONTENT_TYPE, "ignore_malformed", "false")
        );
        try {
            DEFAULT_TIMESTAMP_MAPPING_WITHOUT_ROUTING = new CompressedXContent(
                (builder, params) -> builder.startObject(MapperService.SINGLE_MAPPING_NAME)
                    // adding explicit "_routing": {"required": false}, even though this is the default, because this snippet is used
                    // later for resolving a RoutingFieldMapper, where we need this information to validate that does not conflict with
                    // any mapping.
                    .startObject(RoutingFieldMapper.NAME)
                    .field("required", false)
                    .endObject()
                    .field("properties", defaultTimestampField)
                    .endObject()
            );
            DEFAULT_TIMESTAMP_MAPPING_WITH_ROUTING = new CompressedXContent(
                (builder, params) -> builder.startObject(MapperService.SINGLE_MAPPING_NAME)
                    .startObject(RoutingFieldMapper.NAME)
                    .field("required", true)
                    .endObject()
                    .field("properties")
                    .map(defaultTimestampField)
                    .endObject()
            );
        } catch (IOException e) {
            throw new AssertionError(e);
        }
    }

    private static final Logger logger = LogManager.getLogger(MetadataIndexTemplateService.class);
    private static final DeprecationLogger deprecationLogger = DeprecationLogger.getLogger(MetadataIndexTemplateService.class);

    private final ClusterService clusterService;
    private final MasterServiceTaskQueue<TemplateClusterStateUpdateTask> taskQueue;
    private final IndicesService indicesService;
    private final MetadataCreateIndexService metadataCreateIndexService;
    private final IndexScopedSettings indexScopedSettings;
    private final NamedXContentRegistry xContentRegistry;
    private final SystemIndices systemIndices;
    private final Set<IndexSettingProvider> indexSettingProviders;
    private final DataStreamGlobalRetentionSettings globalRetentionSettings;

    /**
     * This is the cluster state task executor for all template-based actions.
     */
    private static final SimpleBatchedExecutor<TemplateClusterStateUpdateTask, Void> TEMPLATE_TASK_EXECUTOR =
        new SimpleBatchedExecutor<>() {
            @Override
            public Tuple<ClusterState, Void> executeTask(TemplateClusterStateUpdateTask task, ClusterState clusterState) throws Exception {
                return Tuple.tuple(task.execute(clusterState), null);
            }

            @Override
            public void taskSucceeded(TemplateClusterStateUpdateTask task, Void unused) {
                task.listener.onResponse(AcknowledgedResponse.TRUE);
            }
        };

    /**
     * A specialized cluster state update task that always takes a listener handling an
     * AcknowledgedResponse, as all template actions have simple acknowledged yes/no responses.
     */
    private abstract static class TemplateClusterStateUpdateTask implements ClusterStateTaskListener {
        final ActionListener<AcknowledgedResponse> listener;

        TemplateClusterStateUpdateTask(ActionListener<AcknowledgedResponse> listener) {
            this.listener = listener;
        }

        public abstract ClusterState execute(ClusterState currentState) throws Exception;

        @Override
        public void onFailure(Exception e) {
            listener.onFailure(e);
        }
    }

    @Inject
    public MetadataIndexTemplateService(
        ClusterService clusterService,
        MetadataCreateIndexService metadataCreateIndexService,
        IndicesService indicesService,
        IndexScopedSettings indexScopedSettings,
        NamedXContentRegistry xContentRegistry,
        SystemIndices systemIndices,
        IndexSettingProviders indexSettingProviders,
        DataStreamGlobalRetentionSettings globalRetentionSettings
    ) {
        this.clusterService = clusterService;
        this.taskQueue = clusterService.createTaskQueue("index-templates", Priority.URGENT, TEMPLATE_TASK_EXECUTOR);
        this.indicesService = indicesService;
        this.metadataCreateIndexService = metadataCreateIndexService;
        this.indexScopedSettings = indexScopedSettings;
        this.xContentRegistry = xContentRegistry;
        this.systemIndices = systemIndices;
        this.indexSettingProviders = indexSettingProviders.getIndexSettingProviders();
        this.globalRetentionSettings = globalRetentionSettings;
    }

    public void removeTemplates(
        final String templatePattern,
        final TimeValue timeout,
        final ActionListener<AcknowledgedResponse> listener
    ) {
        taskQueue.submitTask("remove-index-template [" + templatePattern + "]", new TemplateClusterStateUpdateTask(listener) {
            @Override
            public ClusterState execute(ClusterState currentState) {
                Set<String> templateNames = new HashSet<>();
                for (Map.Entry<String, IndexTemplateMetadata> cursor : currentState.metadata().getProject().templates().entrySet()) {
                    String templateName = cursor.getKey();
                    if (Regex.simpleMatch(templatePattern, templateName)) {
                        templateNames.add(templateName);
                    }
                }
                if (templateNames.isEmpty()) {
                    // if its a match all pattern, and no templates are found (we have none), don't
                    // fail with index missing...
                    if (Regex.isMatchAllPattern(templatePattern)) {
                        return currentState;
                    }
                    throw new IndexTemplateMissingException(templatePattern);
                }
                Metadata.Builder metadata = Metadata.builder(currentState.metadata());
                for (String templateName : templateNames) {
                    logger.info("removing template [{}]", templateName);
                    metadata.removeTemplate(templateName);
                }
                return ClusterState.builder(currentState).metadata(metadata).build();
            }
        }, timeout);
    }

    /**
     * Add the given component template to the cluster state. If {@code create} is true, an
     * exception will be thrown if the component template already exists
     */
    public void putComponentTemplate(
        final String cause,
        final boolean create,
        final String name,
        final TimeValue masterTimeout,
        final ComponentTemplate template,
        final ActionListener<AcknowledgedResponse> listener
    ) {
        taskQueue.submitTask(
            "create-component-template [" + name + "], cause [" + cause + "]",
            new TemplateClusterStateUpdateTask(listener) {
                @Override
                public ClusterState execute(ClusterState currentState) throws Exception {
                    return addComponentTemplate(currentState, create, name, template);
                }
            },
            masterTimeout
        );
    }

    // Public visible for testing
    public ClusterState addComponentTemplate(
        final ClusterState currentState,
        final boolean create,
        final String name,
        final ComponentTemplate template
    ) throws Exception {
        final ComponentTemplate existing = currentState.metadata().getProject().componentTemplates().get(name);
        if (create && existing != null) {
            throw new IllegalArgumentException("component template [" + name + "] already exists");
        }

        CompressedXContent mappings = template.template().mappings();
        CompressedXContent wrappedMappings = wrapMappingsIfNecessary(mappings, xContentRegistry);

        // We may need to normalize index settings, so do that also
        Settings finalSettings = template.template().settings();
        if (finalSettings != null) {
            finalSettings = Settings.builder().put(finalSettings).normalizePrefix(IndexMetadata.INDEX_SETTING_PREFIX).build();
        }

        // Collect all the composable (index) templates that use this component template, we'll use
        // this for validating that they're still going to be valid after this component template
        // has been updated
        final Map<String, ComposableIndexTemplate> templatesUsingComponent = currentState.metadata()
            .getProject()
            .templatesV2()
            .entrySet()
            .stream()
            .filter(e -> e.getValue().composedOf().contains(name))
            .collect(Collectors.toMap(Map.Entry::getKey, Map.Entry::getValue));

        // if we're updating a component template, let's check if it's part of any V2 template that will yield the CT update invalid
        if (create == false && finalSettings != null) {
            // if the CT is specifying the `index.hidden` setting it cannot be part of any global template
            if (IndexMetadata.INDEX_HIDDEN_SETTING.exists(finalSettings)) {
                List<String> globalTemplatesThatUseThisComponent = new ArrayList<>();
                for (Map.Entry<String, ComposableIndexTemplate> entry : templatesUsingComponent.entrySet()) {
                    ComposableIndexTemplate templateV2 = entry.getValue();
                    if (templateV2.indexPatterns().stream().anyMatch(Regex::isMatchAllPattern)) {
                        // global templates don't support configuring the `index.hidden` setting so we don't need to resolve the settings as
                        // no other component template can remove this setting from the resolved settings, so just invalidate this update
                        globalTemplatesThatUseThisComponent.add(entry.getKey());
                    }
                }
                if (globalTemplatesThatUseThisComponent.isEmpty() == false) {
                    throw new IllegalArgumentException(
                        "cannot update component template ["
                            + name
                            + "] because the following global templates would resolve to specifying the ["
                            + IndexMetadata.SETTING_INDEX_HIDDEN
                            + "] setting: ["
                            + String.join(",", globalTemplatesThatUseThisComponent)
                            + "]"
                    );
                }
            }
        }

        final Template finalTemplate = new Template(
            finalSettings,
            wrappedMappings,
            template.template().aliases(),
            template.template().lifecycle()
        );
        final ComponentTemplate finalComponentTemplate = new ComponentTemplate(
            finalTemplate,
            template.version(),
            template.metadata(),
            template.deprecated()
        );

        if (finalComponentTemplate.equals(existing)) {
            return currentState;
        }

        validateTemplate(finalSettings, wrappedMappings, indicesService);
        validate(name, finalComponentTemplate);

        // Validate all composable index templates that use this component template
        if (templatesUsingComponent.size() > 0) {
            ClusterState tempStateWithComponentTemplateAdded = ClusterState.builder(currentState)
                .metadata(Metadata.builder(currentState.metadata()).put(name, finalComponentTemplate))
                .build();
            Exception validationFailure = null;
            for (Map.Entry<String, ComposableIndexTemplate> entry : templatesUsingComponent.entrySet()) {
                final String composableTemplateName = entry.getKey();
                final ComposableIndexTemplate composableTemplate = entry.getValue();
                try {
                    validateLifecycle(
                        tempStateWithComponentTemplateAdded.metadata(),
                        composableTemplateName,
                        composableTemplate,
                        globalRetentionSettings.get()
                    );
                    validateIndexTemplateV2(composableTemplateName, composableTemplate, tempStateWithComponentTemplateAdded);
                } catch (Exception e) {
                    if (validationFailure == null) {
                        validationFailure = new IllegalArgumentException(
                            "updating component template ["
                                + name
                                + "] results in invalid composable template ["
                                + composableTemplateName
                                + "] after templates are merged",
                            e
                        );
                    } else {
                        validationFailure.addSuppressed(e);
                    }
                }
            }
            if (validationFailure != null) {
                throw validationFailure;
            }
        }

        if (finalComponentTemplate.template().lifecycle() != null) {
            // We do not know if this lifecycle will belong to an internal data stream, so we fall back to a non internal.
            finalComponentTemplate.template().lifecycle().addWarningHeaderIfDataRetentionNotEffective(globalRetentionSettings.get(), false);
        }

        logger.info("{} component template [{}]", existing == null ? "adding" : "updating", name);
        return ClusterState.builder(currentState)
            .metadata(Metadata.builder(currentState.metadata()).put(name, finalComponentTemplate))
            .build();
    }

    @Nullable
    private static CompressedXContent wrapMappingsIfNecessary(@Nullable CompressedXContent mappings, NamedXContentRegistry xContentRegistry)
        throws IOException {
        // Mappings in templates don't have to include _doc, so update
        // the mappings to include this single type if necessary

        CompressedXContent wrapped = mappings;
        if (wrapped != null) {
            Map<String, Object> parsedMappings = MapperService.parseMapping(xContentRegistry, mappings);
            if (parsedMappings.size() > 0) {
                if (parsedMappings.size() == 1) {
                    final String keyName = parsedMappings.keySet().iterator().next();
                    // Check if it's already wrapped in `_doc`, only rewrap if needed
                    if (MapperService.SINGLE_MAPPING_NAME.equals(keyName) == false) {
                        wrapped = new CompressedXContent(
                            (builder, params) -> builder.field(MapperService.SINGLE_MAPPING_NAME, parsedMappings)
                        );
                    }
                } else {
                    wrapped = new CompressedXContent((builder, params) -> builder.field(MapperService.SINGLE_MAPPING_NAME, parsedMappings));
                }
            }
        }
        return wrapped;
    }

    /**
     * Remove the given component template from the cluster state. The component template name
     * supports simple regex wildcards for removing multiple component templates at a time.
     */
    public void removeComponentTemplate(
        final String[] names,
        final TimeValue masterTimeout,
        ClusterState state,
        final ActionListener<AcknowledgedResponse> listener
    ) {
        validateCanBeRemoved(state.metadata(), names);
        taskQueue.submitTask("remove-component-template [" + String.join(",", names) + "]", new TemplateClusterStateUpdateTask(listener) {
            @Override
            public ClusterState execute(ClusterState currentState) {
                return innerRemoveComponentTemplate(currentState, names);
            }
        }, masterTimeout);
    }

    // Exposed for ReservedComponentTemplateAction
    public static ClusterState innerRemoveComponentTemplate(ClusterState currentState, String... names) {
        validateCanBeRemoved(currentState.metadata(), names);

        final Set<String> templateNames = new HashSet<>();
        if (names.length > 1) {
            Set<String> missingNames = null;
            for (String name : names) {
                if (currentState.metadata().getProject().componentTemplates().containsKey(name)) {
                    templateNames.add(name);
                } else {
                    // wildcards are not supported, so if a name with a wildcard is specified then
                    // the else clause gets executed, because template names can't contain a wildcard.
                    if (missingNames == null) {
                        missingNames = new LinkedHashSet<>();
                    }
                    missingNames.add(name);
                }
            }

            if (missingNames != null) {
                throw new ResourceNotFoundException(String.join(",", missingNames));
            }
        } else {
            for (String templateName : currentState.metadata().getProject().componentTemplates().keySet()) {
                if (Regex.simpleMatch(names[0], templateName)) {
                    templateNames.add(templateName);
                }
            }
            if (templateNames.isEmpty()) {
                // if its a match all pattern, and no templates are found (we have none), don't
                // fail with index missing...
                if (Regex.isMatchAllPattern(names[0])) {
                    return currentState;
                }
                throw new ResourceNotFoundException(names[0]);
            }
        }
        Metadata.Builder metadata = Metadata.builder(currentState.metadata());
        for (String templateName : templateNames) {
            logger.info("removing component template [{}]", templateName);
            metadata.removeComponentTemplate(templateName);
        }
        return ClusterState.builder(currentState).metadata(metadata).build();
    }

    /**
     * Validates that the given component template can be removed, throwing an error if it cannot.
     * A component template should not be removed if it is <b>required</b> by any index templates,
     * that is- it is used AND NOT specified as {@code ignore_missing_component_templates}.
     */
    static void validateCanBeRemoved(Metadata metadata, String... templateNameOrWildcard) {
        final Predicate<String> predicate;
        if (templateNameOrWildcard.length > 1) {
            predicate = name -> Arrays.asList(templateNameOrWildcard).contains(name);
        } else {
            predicate = name -> Regex.simpleMatch(templateNameOrWildcard[0], name);
        }
        final Set<String> matchingComponentTemplates = metadata.getProject()
            .componentTemplates()
            .keySet()
            .stream()
            .filter(predicate)
            .collect(Collectors.toSet());
        final Set<String> componentsBeingUsed = new HashSet<>();
        final List<String> templatesStillUsing = metadata.getProject().templatesV2().entrySet().stream().filter(e -> {
            Set<String> intersecting = Sets.intersection(
                new HashSet<>(e.getValue().getRequiredComponentTemplates()),
                matchingComponentTemplates
            );
            if (intersecting.size() > 0) {
                componentsBeingUsed.addAll(intersecting);
                return true;
            }
            return false;
        }).map(Map.Entry::getKey).toList();

        if (templatesStillUsing.size() > 0) {
            throw new IllegalArgumentException(
                "component templates "
                    + componentsBeingUsed
                    + " cannot be removed as they are still in use by index templates "
                    + templatesStillUsing
            );
        }
    }

    /**
     * Add the given index template to the cluster state. If {@code create} is true, an
     * exception will be thrown if the component template already exists
     */
    public void putIndexTemplateV2(
        final String cause,
        final boolean create,
        final String name,
        final TimeValue masterTimeout,
        final ComposableIndexTemplate template,
        final ActionListener<AcknowledgedResponse> listener
    ) {
        validateV2TemplateRequest(clusterService.state().metadata(), name, template);
        taskQueue.submitTask(
            "create-index-template-v2 [" + name + "], cause [" + cause + "]",
            new TemplateClusterStateUpdateTask(listener) {
                @Override
                public ClusterState execute(ClusterState currentState) throws Exception {
                    return addIndexTemplateV2(currentState, create, name, template);
                }
            },
            masterTimeout
        );
    }

    public static void validateV2TemplateRequest(Metadata metadata, String name, ComposableIndexTemplate template) {
        if (template.indexPatterns().stream().anyMatch(Regex::isMatchAllPattern)) {
            Settings mergedSettings = resolveSettings(template, metadata.getProject().componentTemplates());
            if (IndexMetadata.INDEX_HIDDEN_SETTING.exists(mergedSettings)) {
                throw new InvalidIndexTemplateException(
                    name,
                    "global composable templates may not specify the setting " + IndexMetadata.INDEX_HIDDEN_SETTING.getKey()
                );
            }
        }

        final Map<String, ComponentTemplate> componentTemplates = metadata.getProject().componentTemplates();
        final List<String> ignoreMissingComponentTemplates = (template.getIgnoreMissingComponentTemplates() == null
            ? List.of()
            : template.getIgnoreMissingComponentTemplates());
        final List<String> missingComponentTemplates = template.composedOf()
            .stream()
            .filter(componentTemplate -> componentTemplates.containsKey(componentTemplate) == false)
            .filter(componentTemplate -> ignoreMissingComponentTemplates.contains(componentTemplate) == false)
            .toList();

        if (missingComponentTemplates.size() > 0 && ignoreMissingComponentTemplates.size() == 0) {
            throw new InvalidIndexTemplateException(
                name,
                "index template [" + name + "] specifies component templates " + missingComponentTemplates + " that do not exist"
            );
        }

        if (missingComponentTemplates.size() > 0 && ignoreMissingComponentTemplates.size() > 0) {

            throw new InvalidIndexTemplateException(
                name,
                "index template ["
                    + name
                    + "] specifies a missing component templates "
                    + missingComponentTemplates
                    + " "
                    + "that does not exist and is not part of 'ignore_missing_component_templates'"
            );
        }
    }

    public ClusterState addIndexTemplateV2(
        final ClusterState currentState,
        final boolean create,
        final String name,
        final ComposableIndexTemplate template
    ) throws Exception {
        return addIndexTemplateV2(currentState, create, name, template, true);
    }

    public ClusterState addIndexTemplateV2(
        final ClusterState currentState,
        final boolean create,
        final String name,
        final ComposableIndexTemplate template,
        final boolean validateV2Overlaps
    ) throws Exception {
        final ComposableIndexTemplate existing = currentState.metadata().getProject().templatesV2().get(name);
        if (create && existing != null) {
            throw new IllegalArgumentException("index template [" + name + "] already exists");
        }

        Map<String, List<String>> overlaps = v2TemplateOverlaps(currentState, name, template, validateV2Overlaps);

        overlaps = findConflictingV1Templates(currentState, name, template.indexPatterns());
        if (overlaps.size() > 0) {
            String warning = String.format(
                Locale.ROOT,
                "index template [%s] has index patterns %s matching patterns from "
                    + "existing older templates [%s] with patterns (%s); this template [%s] will take precedence during new index creation",
                name,
                template.indexPatterns(),
                Strings.collectionToCommaDelimitedString(overlaps.keySet()),
                overlaps.entrySet().stream().map(e -> e.getKey() + " => " + e.getValue()).collect(Collectors.joining(",")),
                name
            );
            logger.warn(warning);
            HeaderWarning.addWarning(warning);
        }

        ComposableIndexTemplate finalIndexTemplate = template;
        Template innerTemplate = template.template();
        if (innerTemplate != null) {
            // We may need to normalize index settings, so do that also
            Settings finalSettings = innerTemplate.settings();
            if (finalSettings != null) {
                finalSettings = Settings.builder().put(finalSettings).normalizePrefix(IndexMetadata.INDEX_SETTING_PREFIX).build();
            }
            // If an inner template was specified, its mappings may need to be
            // adjusted (to add _doc) and it should be validated
            CompressedXContent mappings = innerTemplate.mappings();
            CompressedXContent wrappedMappings = wrapMappingsIfNecessary(mappings, xContentRegistry);
            final Template finalTemplate = new Template(finalSettings, wrappedMappings, innerTemplate.aliases(), innerTemplate.lifecycle());
            finalIndexTemplate = template.toBuilder().template(finalTemplate).build();
        }

        if (finalIndexTemplate.equals(existing)) {
            return currentState;
        }

        validateIndexTemplateV2(name, finalIndexTemplate, currentState);
        logger.info(
            "{} index template [{}] for index patterns {}",
            existing == null ? "adding" : "updating",
            name,
            template.indexPatterns()
        );
        return ClusterState.builder(currentState).metadata(Metadata.builder(currentState.metadata()).put(name, finalIndexTemplate)).build();
    }

    /**
     * Calculates the conflicting v2 index template overlaps for a given composable index template. Optionally if validate is true
     * we throw an {@link IllegalArgumentException} with information about the conflicting templates.
     * <p>
     * This method doesn't check for conflicting overlaps with v1 templates.
     * @param currentState the current cluster state
     * @param name the composable index template name
     * @param template the full composable index template object we check for overlaps
     * @param validate should we throw {@link IllegalArgumentException} if conflicts are found or just compute them
     * @return a map of v2 template names to their index patterns for v2 templates that would overlap with the given template
     */
    public static Map<String, List<String>> v2TemplateOverlaps(
        ClusterState currentState,
        String name,
        final ComposableIndexTemplate template,
        boolean validate
    ) {
        Map<String, List<String>> overlaps = findConflictingV2Templates(
            currentState,
            name,
            template.indexPatterns(),
            true,
            template.priorityOrZero()
        );
        overlaps.remove(name);
        if (validate && overlaps.size() > 0) {
            String error = String.format(
                Locale.ROOT,
                "index template [%s] has index patterns %s matching patterns from "
                    + "existing templates [%s] with patterns (%s) that have the same priority [%d], multiple index templates may not "
                    + "match during index creation, please use a different priority",
                name,
                template.indexPatterns(),
                Strings.collectionToCommaDelimitedString(overlaps.keySet()),
                overlaps.entrySet().stream().map(e -> e.getKey() + " => " + e.getValue()).collect(Collectors.joining(",")),
                template.priorityOrZero()
            );
            throw new IllegalArgumentException(error);
        }

        return overlaps;
    }

    private void validateIndexTemplateV2(String name, ComposableIndexTemplate indexTemplate, ClusterState currentState) {
        // Workaround for the fact that start_time and end_time are injected by the MetadataCreateDataStreamService upon creation,
        // but when validating templates that create data streams the MetadataCreateDataStreamService isn't used.
        var finalTemplate = indexTemplate.template();
        final var now = Instant.now();
        // TODO multi-project get the right project here
        final var projectMetadata = currentState.getMetadata().getProject();

        final var combinedMappings = collectMappings(indexTemplate, projectMetadata.componentTemplates(), "tmp_idx");
        final var combinedSettings = resolveSettings(indexTemplate, projectMetadata.componentTemplates());
        // First apply settings sourced from index setting providers:
        var finalSettings = Settings.builder();
        for (var provider : indexSettingProviders) {
<<<<<<< HEAD
            finalSettings.put(
                provider.getAdditionalIndexSettings(
                    "validate-index-name",
                    indexTemplate.getDataStreamTemplate() != null ? "validate-data-stream-name" : null,
                    indexTemplate.getDataStreamTemplate() != null && projectMetadata.isTimeSeriesTemplate(indexTemplate),
                    projectMetadata,
                    now,
                    combinedSettings,
                    combinedMappings
                )
=======
            var newAdditionalSettings = provider.getAdditionalIndexSettings(
                "validate-index-name",
                indexTemplate.getDataStreamTemplate() != null ? "validate-data-stream-name" : null,
                indexTemplate.getDataStreamTemplate() != null && metadata.isTimeSeriesTemplate(indexTemplate),
                currentState.getMetadata(),
                now,
                combinedSettings,
                combinedMappings
>>>>>>> 5f3595bb
            );
            MetadataCreateIndexService.validateAdditionalSettings(provider, newAdditionalSettings, finalSettings);
            finalSettings.put(newAdditionalSettings);
        }
        // Then apply setting from component templates:
        finalSettings.put(combinedSettings);
        // Then finally apply settings resolved from index template:
        if (finalTemplate != null && finalTemplate.settings() != null) {
            finalSettings.put(finalTemplate.settings());
        }

        var templateToValidate = indexTemplate.toBuilder().template(Template.builder(finalTemplate).settings(finalSettings)).build();

        validate(name, templateToValidate);
        validateDataStreamsStillReferenced(currentState, name, templateToValidate);
        validateLifecycle(currentState.metadata(), name, templateToValidate, globalRetentionSettings.get());

        if (templateToValidate.isDeprecated() == false) {
            validateUseOfDeprecatedComponentTemplates(name, templateToValidate, currentState.metadata().getProject().componentTemplates());
            validateUseOfDeprecatedIngestPipelines(
                name,
                currentState.metadata().getProject().custom(IngestMetadata.TYPE),
                combinedSettings
            );
            // TODO come up with a plan how to validate usage of deprecated ILM policies
            // we don't have access to the core/main plugin here so we can't use the IndexLifecycleMetadata type
        }

        // Finally, right before adding the template, we need to ensure that the composite settings,
        // mappings, and aliases are valid after it's been composed with the component templates
        try {
            validateCompositeTemplate(currentState, name, templateToValidate, indicesService, xContentRegistry, systemIndices);
        } catch (Exception e) {
            throw new IllegalArgumentException(
                "composable template ["
                    + name
                    + "] template after composition "
                    + (indexTemplate.composedOf().size() > 0 ? "with component templates " + indexTemplate.composedOf() + " " : "")
                    + "is invalid",
                e
            );
        }
    }

    private void validateUseOfDeprecatedComponentTemplates(
        String name,
        ComposableIndexTemplate template,
        Map<String, ComponentTemplate> componentTemplates
    ) {
        template.composedOf()
            .stream()
            .map(ct -> Tuple.tuple(ct, componentTemplates.get(ct)))
            .filter(ct -> Objects.nonNull(ct.v2()))
            .filter(ct -> ct.v2().isDeprecated())
            .forEach(
                ct -> deprecationLogger.warn(
                    DeprecationCategory.TEMPLATES,
                    "use_of_deprecated_component_template",
                    "index template [{}] uses deprecated component template [{}]",
                    name,
                    ct.v1()
                )
            );
    }

    private void validateUseOfDeprecatedIngestPipelines(String name, IngestMetadata ingestMetadata, Settings combinedSettings) {
        Map<String, PipelineConfiguration> pipelines = Optional.ofNullable(ingestMetadata)
            .map(IngestMetadata::getPipelines)
            .orElse(Map.of());
        emitWarningIfPipelineIsDeprecated(name, pipelines, combinedSettings.get("index.default_pipeline"));
        emitWarningIfPipelineIsDeprecated(name, pipelines, combinedSettings.get("index.final_pipeline"));
    }

    private void emitWarningIfPipelineIsDeprecated(String name, Map<String, PipelineConfiguration> pipelines, String pipelineName) {
        Optional.ofNullable(pipelineName)
            .map(pipelines::get)
            .filter(p -> Boolean.TRUE.equals(p.getConfigAsMap().get("deprecated")))
            .ifPresent(
                p -> deprecationLogger.warn(
                    DeprecationCategory.TEMPLATES,
                    "use_of_deprecated_ingest_pipeline",
                    "index template [{}] uses deprecated ingest pipeline [{}]",
                    name,
                    p.getId()
                )
            );
    }

    // Visible for testing
    static void validateLifecycle(
        Metadata metadata,
        String indexTemplateName,
        ComposableIndexTemplate template,
        @Nullable DataStreamGlobalRetention globalRetention
    ) {
        DataStreamLifecycle lifecycle = resolveLifecycle(template, metadata.getProject().componentTemplates());
        if (lifecycle != null) {
            if (template.getDataStreamTemplate() == null) {
                throw new IllegalArgumentException(
                    "index template ["
                        + indexTemplateName
                        + "] specifies lifecycle configuration that can only be used in combination with a data stream"
                );
            }
            if (globalRetention != null) {
                // We cannot know for sure if the template will apply to internal data streams, so we use a simpler heuristic:
                // If all the index patterns start with a dot, we consider that all the connected data streams are internal.
                boolean isInternalDataStream = template.indexPatterns().stream().allMatch(indexPattern -> indexPattern.charAt(0) == '.');
                lifecycle.addWarningHeaderIfDataRetentionNotEffective(globalRetention, isInternalDataStream);
            }
        }
    }

    /**
     * Validate that by changing or adding {@code newTemplate}, there are
     * no unreferenced data streams. Note that this scenario is still possible
     * due to snapshot restores, but this validation is best-effort at template
     * addition/update time
     */
    private static void validateDataStreamsStillReferenced(ClusterState state, String templateName, ComposableIndexTemplate newTemplate) {
        final Set<String> dataStreams = state.metadata().getProject().dataStreams().keySet();

        Function<Metadata, Set<String>> findUnreferencedDataStreams = meta -> {
            final Set<String> unreferenced = new HashSet<>();
            // For each data stream that we have, see whether it's covered by a different
            // template (which is great), or whether it's now uncovered by any template
            for (String dataStream : dataStreams) {
                final String matchingTemplate = findV2Template(meta.getProject(), dataStream, false);
                if (matchingTemplate == null) {
                    unreferenced.add(dataStream);
                } else {
                    // We found a template that still matches, great! Buuuuttt... check whether it
                    // is a data stream template, as it's only useful if it has a data stream definition
                    if (meta.getProject().templatesV2().get(matchingTemplate).getDataStreamTemplate() == null) {
                        unreferenced.add(dataStream);
                    }
                }
            }
            return unreferenced;
        };

        // Find data streams that are currently unreferenced
        final Set<String> currentlyUnreferenced = findUnreferencedDataStreams.apply(state.metadata());

        // Generate a metadata as if the new template were actually in the cluster state
        final Metadata updatedMetadata = Metadata.builder(state.metadata()).put(templateName, newTemplate).build();
        // Find the data streams that would be unreferenced now that the template is updated/added
        final Set<String> newlyUnreferenced = findUnreferencedDataStreams.apply(updatedMetadata);

        // If we found any data streams that used to be covered, but will no longer be covered by
        // changing this template, then blow up with as much helpful information as we can muster
        if (newlyUnreferenced.size() > currentlyUnreferenced.size()) {
            throw new IllegalArgumentException(
                "composable template ["
                    + templateName
                    + "] with index patterns "
                    + newTemplate.indexPatterns()
                    + ", priority ["
                    + newTemplate.priority()
                    + "] "
                    + (newTemplate.getDataStreamTemplate() == null ? "and no data stream configuration " : "")
                    + "would cause data streams "
                    + newlyUnreferenced
                    + " to no longer match a data stream template"
            );
        }
    }

    /**
     * Return a map of v1 template names to their index patterns for v1 templates that would overlap
     * with the given v2 template's index patterns.
     */
    public static Map<String, List<String>> findConflictingV1Templates(
        final ClusterState state,
        final String candidateName,
        final List<String> indexPatterns
    ) {
        Automaton v2automaton = Regex.simpleMatchToAutomaton(indexPatterns.toArray(Strings.EMPTY_ARRAY));
        Map<String, List<String>> overlappingTemplates = new HashMap<>();
        for (Map.Entry<String, IndexTemplateMetadata> cursor : state.metadata().getProject().templates().entrySet()) {
            String name = cursor.getKey();
            IndexTemplateMetadata template = cursor.getValue();
            Automaton v1automaton = Regex.simpleMatchToAutomaton(template.patterns().toArray(Strings.EMPTY_ARRAY));
            if (Operations.isEmpty(Operations.intersection(v2automaton, v1automaton)) == false) {
                logger.debug(
                    "composable template {} and legacy template {} would overlap: {} <=> {}",
                    candidateName,
                    name,
                    indexPatterns,
                    template.patterns()
                );
                overlappingTemplates.put(name, template.patterns());
            }
        }
        return overlappingTemplates;
    }

    /**
     * Return a map of v2 template names to their index patterns for v2 templates that would overlap
     * with the given template's index patterns.
     */
    public static Map<String, List<String>> findConflictingV2Templates(
        final ClusterState state,
        final String candidateName,
        final List<String> indexPatterns
    ) {
        return findConflictingV2Templates(state, candidateName, indexPatterns, false, 0L);
    }

    /**
     * Return a map of v2 template names to their index patterns for v2 templates that would overlap
     * with the given template's index patterns.
     *
     * Based on the provided checkPriority and priority parameters this aims to report the overlapping
     * index templates regardless of the priority (ie. checkPriority == false) or otherwise overlapping
     * templates with the same priority as the given priority parameter (this is useful when trying to
     * add a new template, as we don't support multiple overlapping, from an index pattern perspective,
     * index templates with the same priority).
     */
    static Map<String, List<String>> findConflictingV2Templates(
        final ClusterState state,
        final String candidateName,
        final List<String> indexPatterns,
        boolean checkPriority,
        long priority
    ) {
        Automaton v1automaton = Regex.simpleMatchToAutomaton(indexPatterns.toArray(Strings.EMPTY_ARRAY));
        Map<String, List<String>> overlappingTemplates = new TreeMap<>();
        for (Map.Entry<String, ComposableIndexTemplate> entry : state.metadata().getProject().templatesV2().entrySet()) {
            String name = entry.getKey();
            ComposableIndexTemplate template = entry.getValue();
            Automaton v2automaton = Regex.simpleMatchToAutomaton(template.indexPatterns().toArray(Strings.EMPTY_ARRAY));
            if (Operations.isEmpty(Operations.intersection(v1automaton, v2automaton)) == false) {
                if (checkPriority == false || priority == template.priorityOrZero()) {
                    logger.debug(
                        "legacy template {} and composable template {} would overlap: {} <=> {}",
                        candidateName,
                        name,
                        indexPatterns,
                        template.indexPatterns()
                    );
                    overlappingTemplates.put(name, template.indexPatterns());
                }
            }
        }
        // if the candidate was a V2 template that already exists in the cluster state it will "overlap" with itself so remove it from the
        // results
        overlappingTemplates.remove(candidateName);
        return overlappingTemplates;
    }

    /**
     * Remove the given index template from the cluster state. The index template name
     * supports simple regex wildcards for removing multiple index templates at a time.
     */
    public void removeIndexTemplateV2(
        final String[] names,
        final TimeValue masterTimeout,
        final ActionListener<AcknowledgedResponse> listener
    ) {
        taskQueue.submitTask("remove-index-template-v2 [" + String.join(",", names) + "]", new TemplateClusterStateUpdateTask(listener) {
            @Override
            public ClusterState execute(ClusterState currentState) {
                return innerRemoveIndexTemplateV2(currentState, names);
            }
        }, masterTimeout);
    }

    // Public because it's used by ReservedComposableIndexTemplateAction
    public static ClusterState innerRemoveIndexTemplateV2(ClusterState currentState, String... names) {
        Set<String> templateNames = new HashSet<>();

        if (names.length > 1) {
            Set<String> missingNames = null;
            for (String name : names) {
                if (currentState.metadata().getProject().templatesV2().containsKey(name)) {
                    templateNames.add(name);
                } else {
                    // wildcards are not supported, so if a name with a wildcard is specified then
                    // the else clause gets executed, because template names can't contain a wildcard.
                    if (missingNames == null) {
                        missingNames = new LinkedHashSet<>();
                    }
                    missingNames.add(name);
                }
            }

            if (missingNames != null) {
                throw new IndexTemplateMissingException(String.join(",", missingNames));
            }
        } else {
            final String name = names[0];
            for (String templateName : currentState.metadata().getProject().templatesV2().keySet()) {
                if (Regex.simpleMatch(name, templateName)) {
                    templateNames.add(templateName);
                }
            }
            if (templateNames.isEmpty()) {
                // if it's a match all pattern, and no templates are found (we have none), don't
                // fail with index missing...
                boolean isMatchAll = false;
                if (Regex.isMatchAllPattern(name)) {
                    isMatchAll = true;
                }
                if (isMatchAll) {
                    return currentState;
                } else {
                    throw new IndexTemplateMissingException(name);
                }
            }
        }

        Set<String> dataStreamsUsingTemplates = dataStreamsExclusivelyUsingTemplates(currentState, templateNames);
        if (dataStreamsUsingTemplates.size() > 0) {
            throw new IllegalArgumentException(
                "unable to remove composable templates "
                    + new TreeSet<>(templateNames)
                    + " as they are in use by a data streams "
                    + new TreeSet<>(dataStreamsUsingTemplates)
            );
        }

        Metadata.Builder metadata = Metadata.builder(currentState.metadata());
        for (String templateName : templateNames) {
            logger.info("removing index template [{}]", templateName);
            metadata.removeIndexTemplate(templateName);
        }
        return ClusterState.builder(currentState).metadata(metadata).build();
    }

    /**
     * Returns the data stream names that solely match the patterns of the template names that were provided and no
     * other templates. This means that the returned data streams depend on these templates which has implications for
     * these templates, for example they cannot be removed.
     */
    static Set<String> dataStreamsExclusivelyUsingTemplates(final ClusterState state, final Set<String> templateNames) {
        ProjectMetadata projectMetadata = state.metadata().getProject();

        Set<String> namePatterns = templateNames.stream()
            .map(templateName -> projectMetadata.templatesV2().get(templateName))
            .filter(Objects::nonNull)
            .map(ComposableIndexTemplate::indexPatterns)
            .map(Set::copyOf)
            .reduce(Sets::union)
            .orElse(Set.of());

        return projectMetadata.dataStreams()
            .values()
            .stream()
            // Limit to checking data streams that match any of the templates' index patterns
            .filter(ds -> namePatterns.stream().anyMatch(pattern -> Regex.simpleMatch(pattern, ds.getName())))
            .filter(ds -> {
                // Retrieve the templates that match the data stream name ordered by priority
                List<Tuple<String, ComposableIndexTemplate>> candidates = findV2CandidateTemplates(
                    projectMetadata,
                    ds.getName(),
                    ds.isHidden()
                );
                if (candidates.isEmpty()) {
                    throw new IllegalStateException("Data stream " + ds.getName() + " did not match any composable index templates.");
                }

                // Limit data streams that can ONLY use any of the specified templates, we do this by filtering
                // the matching templates that are others than the ones requested and could be a valid template to use.
                return candidates.stream()
                    .filter(
                        template -> templateNames.contains(template.v1()) == false
                            && isGlobalAndHasIndexHiddenSetting(projectMetadata, template.v2(), template.v1()) == false
                    )
                    .map(Tuple::v1)
                    .toList()
                    .isEmpty();
            })
            .map(DataStream::getName)
            .collect(Collectors.toSet());
    }

    public void putTemplate(final PutRequest request, final TimeValue timeout, final ActionListener<AcknowledgedResponse> listener) {
        Settings.Builder updatedSettingsBuilder = Settings.builder();
        updatedSettingsBuilder.put(request.settings).normalizePrefix(IndexMetadata.INDEX_SETTING_PREFIX);
        request.settings(updatedSettingsBuilder.build());

        if (request.name == null) {
            listener.onFailure(new IllegalArgumentException("index_template must provide a name"));
            return;
        }
        if (request.indexPatterns == null) {
            listener.onFailure(new IllegalArgumentException("index_template must provide a template"));
            return;
        }

        try {
            validate(request);
        } catch (Exception e) {
            listener.onFailure(e);
            return;
        }

        final IndexTemplateMetadata.Builder templateBuilder = IndexTemplateMetadata.builder(request.name);

        taskQueue.submitTask(
            "create-index-template [" + request.name + "], cause [" + request.cause + "]",
            new TemplateClusterStateUpdateTask(listener) {
                @Override
                public ClusterState execute(ClusterState currentState) throws Exception {
                    validateTemplate(request.settings, request.mappings, indicesService);
                    return innerPutTemplate(currentState, request, templateBuilder);
                }
            },
            timeout
        );
    }

    // Package visible for testing
    static ClusterState innerPutTemplate(
        final ClusterState currentState,
        PutRequest request,
        IndexTemplateMetadata.Builder templateBuilder
    ) {
        // Flag for whether this is updating an existing template or adding a new one
        // TODO: in 8.0+, only allow updating index templates, not adding new ones
        boolean isUpdate = currentState.metadata().getProject().templates().containsKey(request.name);
        if (request.create && isUpdate) {
            throw new IllegalArgumentException("index_template [" + request.name + "] already exists");
        }
        boolean isUpdateAndPatternsAreUnchanged = isUpdate
            && currentState.metadata().getProject().templates().get(request.name).patterns().equals(request.indexPatterns);

        Map<String, List<String>> overlaps = findConflictingV2Templates(currentState, request.name, request.indexPatterns);
        if (overlaps.size() > 0) {
            // Be less strict (just a warning) if we're updating an existing template or this is a match-all template
            if (isUpdateAndPatternsAreUnchanged || request.indexPatterns.stream().anyMatch(Regex::isMatchAllPattern)) {
                String warning = String.format(
                    Locale.ROOT,
                    "legacy template [%s] has index patterns %s matching patterns"
                        + " from existing composable templates [%s] with patterns (%s); this template [%s] may be ignored in favor"
                        + " of a composable template at index creation time",
                    request.name,
                    request.indexPatterns,
                    Strings.collectionToCommaDelimitedString(overlaps.keySet()),
                    overlaps.entrySet().stream().map(e -> e.getKey() + " => " + e.getValue()).collect(Collectors.joining(",")),
                    request.name
                );
                logger.warn(warning);
                HeaderWarning.addWarning(warning);
            } else {
                // Otherwise, this is a hard error, the user should use V2 index templates instead
                String error = String.format(
                    Locale.ROOT,
                    "legacy template [%s] has index patterns %s matching patterns"
                        + " from existing composable templates [%s] with patterns (%s), use composable templates"
                        + " (/_index_template) instead",
                    request.name,
                    request.indexPatterns,
                    Strings.collectionToCommaDelimitedString(overlaps.keySet()),
                    overlaps.entrySet().stream().map(e -> e.getKey() + " => " + e.getValue()).collect(Collectors.joining(","))
                );
                logger.error(error);
                throw new IllegalArgumentException(error);
            }
        }

        templateBuilder.order(request.order);
        templateBuilder.version(request.version);
        templateBuilder.patterns(request.indexPatterns);
        templateBuilder.settings(request.settings);

        if (request.mappings != null) {
            try {
                templateBuilder.putMapping(MapperService.SINGLE_MAPPING_NAME, request.mappings);
            } catch (Exception e) {
                throw new MapperParsingException("Failed to parse mapping: {}", e, request.mappings);
            }
        }

        for (Alias alias : request.aliases) {
            AliasMetadata aliasMetadata = AliasMetadata.builder(alias.name())
                .filter(alias.filter())
                .indexRouting(alias.indexRouting())
                .searchRouting(alias.searchRouting())
                .writeIndex(alias.writeIndex())
                .isHidden(alias.isHidden())
                .build();
            templateBuilder.putAlias(aliasMetadata);
        }
        IndexTemplateMetadata template = templateBuilder.build();
        IndexTemplateMetadata existingTemplate = currentState.metadata().getProject().templates().get(request.name);
        if (template.equals(existingTemplate)) {
            // The template is unchanged, therefore there is no need for a cluster state update
            return currentState;
        }

        Metadata.Builder builder = Metadata.builder(currentState.metadata()).put(template);

        logger.info("adding template [{}] for index patterns {}", request.name, request.indexPatterns);
        return ClusterState.builder(currentState).metadata(builder).build();
    }

    /**
     * Finds index templates whose index pattern matched with the given index name. In the case of
     * hidden indices, a template with a match all pattern or global template will not be returned.
     *
     * @param projectMetadata The {@link ProjectMetadata} containing all of the {@link IndexTemplateMetadata} values
     * @param indexName The name of the index that templates are being found for
     * @param isHidden Whether or not the index is known to be hidden. May be {@code null} if the index
     *                 being hidden has not been explicitly requested. When {@code null} if the result
     *                 of template application results in a hidden index, then global templates will
     *                 not be returned
     * @return a list of templates sorted by {@link IndexTemplateMetadata#order()} descending.
     *
     */
    public static List<IndexTemplateMetadata> findV1Templates(
        ProjectMetadata projectMetadata,
        String indexName,
        @Nullable Boolean isHidden
    ) {
        final String resolvedIndexName = IndexNameExpressionResolver.DateMathExpressionResolver.resolveExpression(indexName);
        final Predicate<String> patternMatchPredicate = pattern -> Regex.simpleMatch(pattern, resolvedIndexName);
        final List<IndexTemplateMetadata> matchedTemplates = new ArrayList<>();
        for (IndexTemplateMetadata template : projectMetadata.templates().values()) {
            if (isHidden == null || isHidden == Boolean.FALSE) {
                final boolean matched = template.patterns().stream().anyMatch(patternMatchPredicate);
                if (matched) {
                    matchedTemplates.add(template);
                }
            } else {
                assert isHidden == Boolean.TRUE;
                final boolean isNotMatchAllTemplate = template.patterns().stream().noneMatch(Regex::isMatchAllPattern);
                if (isNotMatchAllTemplate) {
                    if (template.patterns().stream().anyMatch(patternMatchPredicate)) {
                        matchedTemplates.add(template);
                    }
                }
            }
        }
        CollectionUtil.timSort(matchedTemplates, Comparator.comparingInt(IndexTemplateMetadata::order).reversed());

        // this is complex but if the index is not hidden in the create request but is hidden as the result of template application,
        // then we need to exclude global templates
        if (isHidden == null) {
            final Optional<IndexTemplateMetadata> templateWithHiddenSetting = matchedTemplates.stream()
                .filter(template -> IndexMetadata.INDEX_HIDDEN_SETTING.exists(template.settings()))
                .findFirst();
            if (templateWithHiddenSetting.isPresent()) {
                final boolean templatedIsHidden = IndexMetadata.INDEX_HIDDEN_SETTING.get(templateWithHiddenSetting.get().settings());
                if (templatedIsHidden) {
                    // remove the global templates
                    matchedTemplates.removeIf(current -> current.patterns().stream().anyMatch(Regex::isMatchAllPattern));
                }
                // validate that hidden didn't change
                final Optional<IndexTemplateMetadata> templateWithHiddenSettingPostRemoval = matchedTemplates.stream()
                    .filter(template -> IndexMetadata.INDEX_HIDDEN_SETTING.exists(template.settings()))
                    .findFirst();
                if (templateWithHiddenSettingPostRemoval.isEmpty()
                    || templateWithHiddenSetting.get() != templateWithHiddenSettingPostRemoval.get()) {
                    throw new IllegalStateException(
                        "A global index template ["
                            + templateWithHiddenSetting.get().name()
                            + "] defined the index hidden setting, which is not allowed"
                    );
                }
            }
        }
        return Collections.unmodifiableList(matchedTemplates);
    }

    /**
     * Return the name (id) of the highest matching index template for the given index name. In
     * the event that no templates are matched, {@code null} is returned.
     */
    @Nullable
    public static String findV2Template(ProjectMetadata projectMetadata, String indexName, boolean isHidden) {
        final List<Tuple<String, ComposableIndexTemplate>> candidates = findV2CandidateTemplates(projectMetadata, indexName, isHidden);
        if (candidates.isEmpty()) {
            return null;
        }

        ComposableIndexTemplate winner = candidates.get(0).v2();
        String winnerName = candidates.get(0).v1();

        // if the winner template is a global template that specifies the `index.hidden` setting (which is not allowed, so it'd be due to
        // a restored index cluster state that modified a component template used by this global template such that it has this setting)
        // we will fail and the user will have to update the index template and remove this setting or update the corresponding component
        // template that contributes to the index template resolved settings
        if (isGlobalAndHasIndexHiddenSetting(projectMetadata, winner, winnerName)) {
            throw new IllegalStateException(
                "global index template ["
                    + winnerName
                    + "], composed of component templates ["
                    + String.join(",", winner.composedOf())
                    + "] defined the index.hidden setting, which is not allowed"
            );
        }

        return winnerName;
    }

    /**
     * Return an ordered list of the name (id) and composable index templates that would apply to an index. The first
     * one is the winner template that is applied to this index. In the event that no templates are matched,
     * an empty list is returned.
     */
    static List<Tuple<String, ComposableIndexTemplate>> findV2CandidateTemplates(
        ProjectMetadata projectMetadata,
        String indexName,
        boolean isHidden
    ) {
        final String resolvedIndexName = IndexNameExpressionResolver.DateMathExpressionResolver.resolveExpression(indexName);
        final Predicate<String> patternMatchPredicate = pattern -> Regex.simpleMatch(pattern, resolvedIndexName);
        final List<Tuple<String, ComposableIndexTemplate>> candidates = new ArrayList<>();
        for (Map.Entry<String, ComposableIndexTemplate> entry : projectMetadata.templatesV2().entrySet()) {
            final String name = entry.getKey();
            final ComposableIndexTemplate template = entry.getValue();
            /*
             * We do not ordinarily return match-all templates for hidden indices. But all backing indices for data streams are hidden,
             * and we do want to return even match-all templates for those. Not doing so can result in a situation where a data stream is
             * built with a template that none of its indices match.
             */
            if (isHidden == false || template.getDataStreamTemplate() != null) {
                final boolean matched = template.indexPatterns().stream().anyMatch(patternMatchPredicate);
                if (matched) {
                    candidates.add(Tuple.tuple(name, template));
                }
            } else {
                final boolean isNotMatchAllTemplate = template.indexPatterns().stream().noneMatch(Regex::isMatchAllPattern);
                if (isNotMatchAllTemplate) {
                    if (template.indexPatterns().stream().anyMatch(patternMatchPredicate)) {
                        candidates.add(Tuple.tuple(name, template));
                    }
                }
            }
        }

        CollectionUtil.timSort(candidates, Comparator.comparing(candidate -> candidate.v2().priorityOrZero(), Comparator.reverseOrder()));
        return candidates;
    }

    // Checks if a global template specifies the `index.hidden` setting. This check is important because a global
    // template shouldn't specify the `index.hidden` setting, we leave it up to the caller to handle this situation.
    private static boolean isGlobalAndHasIndexHiddenSetting(
        ProjectMetadata projectMetadata,
        ComposableIndexTemplate template,
        String templateName
    ) {
        return template.indexPatterns().stream().anyMatch(Regex::isMatchAllPattern)
            && IndexMetadata.INDEX_HIDDEN_SETTING.exists(resolveSettings(projectMetadata, templateName));
    }

    /**
     * Collect the given v2 template into an ordered list of mappings.
     */
    public static List<CompressedXContent> collectMappings(
        final ProjectMetadata projectMetadata,
        final String templateName,
        final String indexName
    ) {
        final ComposableIndexTemplate template = projectMetadata.templatesV2().get(templateName);
        assert template != null
            : "attempted to resolve mappings for a template [" + templateName + "] that did not exist in the cluster state";
        if (template == null) {
            return List.of();
        }

        final Map<String, ComponentTemplate> componentTemplates = projectMetadata.componentTemplates();
        return collectMappings(template, componentTemplates, indexName);
    }

    /**
     * Collect the given v2 template into an ordered list of mappings.
     */
    public static List<CompressedXContent> collectMappings(
        final ComposableIndexTemplate template,
        final Map<String, ComponentTemplate> componentTemplates,
        final String indexName
    ) {
        Objects.requireNonNull(template, "Composable index template must be provided");
        // Check if this is a failure store index, and if it is, discard any template mappings. Failure store mappings are predefined.
        if (template.getDataStreamTemplate() != null && indexName.startsWith(DataStream.FAILURE_STORE_PREFIX)) {
            return List.of(
                DataStreamFailureStoreDefinition.DATA_STREAM_FAILURE_STORE_MAPPING,
                ComposableIndexTemplate.DataStreamTemplate.DATA_STREAM_MAPPING_SNIPPET
            );
        }
        List<CompressedXContent> mappings = template.composedOf()
            .stream()
            .map(componentTemplates::get)
            .filter(Objects::nonNull)
            .map(ComponentTemplate::template)
            .map(Template::mappings)
            .filter(Objects::nonNull)
            .collect(Collectors.toCollection(LinkedList::new));
        // Add the actual index template's mappings, since it takes the highest precedence
        Optional.ofNullable(template.template()).map(Template::mappings).ifPresent(mappings::add);
        if (template.getDataStreamTemplate() != null && isDataStreamIndex(indexName)) {
            // add a default mapping for the `@timestamp` field, at the lowest precedence, to make bootstrapping data streams more
            // straightforward as all backing indices are required to have a timestamp field
            if (template.getDataStreamTemplate().isAllowCustomRouting()) {
                mappings.add(0, DEFAULT_TIMESTAMP_MAPPING_WITH_ROUTING);
            } else {
                mappings.add(0, DEFAULT_TIMESTAMP_MAPPING_WITHOUT_ROUTING);
            }
        }

        // Only include _timestamp mapping snippet if creating backing index.
        if (isDataStreamIndex(indexName)) {
            // Only if template has data stream definition this should be added and
            // adding this template last, since _timestamp field should have highest precedence:
            if (template.getDataStreamTemplate() != null) {
                mappings.add(ComposableIndexTemplate.DataStreamTemplate.DATA_STREAM_MAPPING_SNIPPET);
            }
        }
        return Collections.unmodifiableList(mappings);
    }

    private static boolean isDataStreamIndex(String indexName) {
        return indexName.startsWith(DataStream.BACKING_INDEX_PREFIX) || indexName.startsWith(DataStream.FAILURE_STORE_PREFIX);
    }

    /**
     * Resolve index settings for the given list of v1 templates, templates are apply in reverse
     * order since they should be provided in order of priority/order
     */
    public static Settings resolveSettings(final List<IndexTemplateMetadata> templates) {
        Settings.Builder templateSettings = Settings.builder();
        // apply templates, here, in reverse order, since first ones are better matching
        for (int i = templates.size() - 1; i >= 0; i--) {
            templateSettings.put(templates.get(i).settings());
        }
        return templateSettings.build();
    }

    /**
     * Resolve the given v2 template into a collected {@link Settings} object
     */
    public static Settings resolveSettings(final ProjectMetadata projectMetadata, final String templateName) {
        final ComposableIndexTemplate template = projectMetadata.templatesV2().get(templateName);
        assert template != null
            : "attempted to resolve settings for a template [" + templateName + "] that did not exist in the cluster state";
        if (template == null) {
            return Settings.EMPTY;
        }
        return resolveSettings(template, projectMetadata.componentTemplates());
    }

    /**
     * Resolve the provided v2 template and component templates into a collected {@link Settings} object
     */
    public static Settings resolveSettings(ComposableIndexTemplate template, Map<String, ComponentTemplate> componentTemplates) {
        Objects.requireNonNull(template, "attempted to resolve settings for a null template");
        Objects.requireNonNull(componentTemplates, "attempted to resolve settings with null component templates");
        List<Settings> componentSettings = template.composedOf()
            .stream()
            .map(componentTemplates::get)
            .filter(Objects::nonNull)
            .map(ComponentTemplate::template)
            .map(Template::settings)
            .filter(Objects::nonNull)
            .toList();

        Settings.Builder templateSettings = Settings.builder();
        componentSettings.forEach(templateSettings::put);
        // Add the actual index template's settings to the end, since it takes the highest precedence.
        Optional.ofNullable(template.template()).map(Template::settings).ifPresent(templateSettings::put);
        return templateSettings.build();
    }

    /**
     * Resolve the given v1 templates into an ordered list of aliases
     */
    public static List<Map<String, AliasMetadata>> resolveAliases(final List<IndexTemplateMetadata> templates) {
        final List<Map<String, AliasMetadata>> resolvedAliases = new ArrayList<>();
        templates.forEach(template -> {
            if (template.aliases() != null) {
                Map<String, AliasMetadata> aliasMeta = new HashMap<>();
                for (Map.Entry<String, AliasMetadata> cursor : template.aliases().entrySet()) {
                    aliasMeta.put(cursor.getKey(), cursor.getValue());
                }
                resolvedAliases.add(aliasMeta);
            }
        });
        return Collections.unmodifiableList(resolvedAliases);
    }

    /**
     * Resolve the given v2 template name into an ordered list of aliases
     */
    public static List<Map<String, AliasMetadata>> resolveAliases(final ProjectMetadata projectMetadata, final String templateName) {
        final ComposableIndexTemplate template = projectMetadata.templatesV2().get(templateName);
        assert template != null
            : "attempted to resolve aliases for a template [" + templateName + "] that did not exist in the cluster state";
        return resolveAliases(projectMetadata, template);
    }

    /**
     * Resolve the given v2 template into an ordered list of aliases
     */
    static List<Map<String, AliasMetadata>> resolveAliases(final ProjectMetadata projectMetadata, final ComposableIndexTemplate template) {
        if (template == null) {
            return List.of();
        }
        final Map<String, ComponentTemplate> componentTemplates = projectMetadata.componentTemplates();
        return resolveAliases(template, componentTemplates);
    }

    /**
     * Resolve the given v2 template and component templates into an ordered list of aliases
     */
    static List<Map<String, AliasMetadata>> resolveAliases(
        final ComposableIndexTemplate template,
        final Map<String, ComponentTemplate> componentTemplates
    ) {
        Objects.requireNonNull(template, "attempted to resolve aliases for a null template");
        Objects.requireNonNull(componentTemplates, "attempted to resolve aliases with null component templates");
        List<Map<String, AliasMetadata>> aliases = template.composedOf()
            .stream()
            .map(componentTemplates::get)
            .filter(Objects::nonNull)
            .map(ComponentTemplate::template)
            .map(Template::aliases)
            .filter(Objects::nonNull)
            .collect(Collectors.toCollection(ArrayList::new));

        // Add the actual index template's aliases to the end if they exist
        Optional.ofNullable(template.template()).map(Template::aliases).ifPresent(aliases::add);

        // Aliases are applied in order, but subsequent alias configuration from the same name is
        // ignored, so in order for the order to be correct, alias configuration should be in order
        // of precedence (with the index template first)
        Collections.reverse(aliases);
        return Collections.unmodifiableList(aliases);
    }

    /**
     * Resolve the given v2 template into a {@link DataStreamLifecycle} object
     */
    @Nullable
    public static DataStreamLifecycle resolveLifecycle(final Metadata metadata, final String templateName) {
        final ComposableIndexTemplate template = metadata.getProject().templatesV2().get(templateName);
        assert template != null
            : "attempted to resolve settings for a template [" + templateName + "] that did not exist in the cluster state";
        if (template == null) {
            return null;
        }
        return resolveLifecycle(template, metadata.getProject().componentTemplates());
    }

    /**
     * Resolve the provided v2 template and component templates into a {@link DataStreamLifecycle} object
     */
    @Nullable
    public static DataStreamLifecycle resolveLifecycle(
        ComposableIndexTemplate template,
        Map<String, ComponentTemplate> componentTemplates
    ) {
        Objects.requireNonNull(template, "attempted to resolve lifecycle for a null template");
        Objects.requireNonNull(componentTemplates, "attempted to resolve lifecycle with null component templates");

        List<DataStreamLifecycle> lifecycles = new ArrayList<>();
        for (String componentTemplateName : template.composedOf()) {
            if (componentTemplates.containsKey(componentTemplateName) == false) {
                continue;
            }
            DataStreamLifecycle lifecycle = componentTemplates.get(componentTemplateName).template().lifecycle();
            if (lifecycle != null) {
                lifecycles.add(lifecycle);
            }
        }
        // The actual index template's lifecycle has the highest precedence.
        if (template.template() != null && template.template().lifecycle() != null) {
            lifecycles.add(template.template().lifecycle());
        }
        return composeDataLifecycles(lifecycles);
    }

    /**
     * This method composes a series of lifecycles to a final one. The lifecycles are getting composed one level deep,
     * meaning that the keys present on the latest lifecycle will override the ones of the others. If a key is missing
     * then it keeps the value of the previous lifecycles. For example, if we have the following two lifecycles:
     * [
     *   {
     *     "lifecycle": {
     *       "enabled": true,
     *       "data_retention" : "10d"
     *     }
     *   },
     *   {
     *     "lifecycle": {
     *       "enabled": true,
     *       "data_retention" : "20d"
     *     }
     *   }
     * ]
     * The result will be { "lifecycle": { "enabled": true, "data_retention" : "20d"}} because the second data retention overrides the
     * first. However, if we have the following two lifecycles:
     * [
     *   {
     *     "lifecycle": {
     *       "enabled": false,
     *       "data_retention" : "10d"
     *     }
     *   },
     *   {
     *   "lifecycle": {
     *      "enabled": true
     *   }
     *   }
     * ]
     * The result will be { "lifecycle": { "enabled": true, "data_retention" : "10d"} } because the latest lifecycle does not have any
     * information on retention.
     * @param lifecycles a sorted list of lifecycles in the order that they will be composed
     * @return the final lifecycle
     */
    @Nullable
    public static DataStreamLifecycle composeDataLifecycles(List<DataStreamLifecycle> lifecycles) {
        DataStreamLifecycle.Builder builder = null;
        for (DataStreamLifecycle current : lifecycles) {
            if (builder == null) {
                builder = DataStreamLifecycle.newBuilder(current);
            } else {
                builder.enabled(current.isEnabled());
                if (current.getDataRetention() != null) {
                    builder.dataRetention(current.getDataRetention());
                }
                if (current.getDownsampling() != null) {
                    builder.downsampling(current.getDownsampling());
                }
            }
        }
        return builder == null ? null : builder.build();
    }

    /**
     * Given a state and a composable template, validate that the final composite template
     * generated by the composable template and all of its component templates contains valid
     * settings, mappings, and aliases.
     */
    private static void validateCompositeTemplate(
        final ClusterState state,
        final String templateName,
        final ComposableIndexTemplate template,
        final IndicesService indicesService,
        final NamedXContentRegistry xContentRegistry,
        final SystemIndices systemIndices
    ) throws Exception {
        final ClusterState stateWithTemplate = ClusterState.builder(state)
            .metadata(Metadata.builder(state.metadata()).put(templateName, template))
            .build();

        final String temporaryIndexName = "validate-template-" + UUIDs.randomBase64UUID().toLowerCase(Locale.ROOT);
        Settings resolvedSettings = resolveSettings(stateWithTemplate.metadata().getProject(), templateName);

        // use the provided values, otherwise just pick valid dummy values
        int dummyPartitionSize = IndexMetadata.INDEX_ROUTING_PARTITION_SIZE_SETTING.get(resolvedSettings);
        int dummyShards = resolvedSettings.getAsInt(
            IndexMetadata.SETTING_NUMBER_OF_SHARDS,
            dummyPartitionSize == 1 ? 1 : dummyPartitionSize + 1
        );
        int shardReplicas = resolvedSettings.getAsInt(IndexMetadata.SETTING_NUMBER_OF_REPLICAS, 0);

        // Create the final aggregate settings, which will be used to create the temporary index metadata to validate everything
        Settings finalResolvedSettings = Settings.builder()
            .put(IndexMetadata.SETTING_VERSION_CREATED, IndexVersion.current())
            .put(resolvedSettings)
            .put(IndexMetadata.SETTING_NUMBER_OF_SHARDS, dummyShards)
            .put(IndexMetadata.SETTING_NUMBER_OF_REPLICAS, shardReplicas)
            .put(IndexMetadata.SETTING_INDEX_UUID, UUIDs.randomBase64UUID())
            .build();

        // Validate index metadata (settings)
        final ClusterState stateWithIndex = ClusterState.builder(stateWithTemplate)
            .metadata(
                Metadata.builder(stateWithTemplate.metadata())
                    .put(
                        IndexMetadata.builder(temporaryIndexName)
                            // necessary to pass asserts in ClusterState constructor
                            .eventIngestedRange(IndexLongFieldRange.UNKNOWN, state.getMinTransportVersion())
                            .settings(finalResolvedSettings)
                    )
                    .build()
            )
            .build();
        final ProjectMetadata projectMetadataWithIndex = stateWithIndex.metadata().getProject();
        final IndexMetadata tmpIndexMetadata = projectMetadataWithIndex.index(temporaryIndexName);
        indicesService.withTempIndexService(tmpIndexMetadata, tempIndexService -> {
            // Validate aliases
            MetadataCreateIndexService.resolveAndValidateAliases(
                temporaryIndexName,
                Collections.emptySet(),
                MetadataIndexTemplateService.resolveAliases(projectMetadataWithIndex, templateName),
                projectMetadataWithIndex,
                // the context is only used for validation so it's fine to pass fake values for the
                // shard id and the current timestamp
                xContentRegistry,
                tempIndexService.newSearchExecutionContext(0, 0, null, () -> 0L, null, emptyMap()),
                IndexService.dateMathExpressionResolverAt(System.currentTimeMillis()),
                systemIndices::isSystemName
            );

            // triggers inclusion of _timestamp field and its validation:
            String indexName = DataStream.BACKING_INDEX_PREFIX + temporaryIndexName;
            // Parse mappings to ensure they are valid after being composed

            List<CompressedXContent> mappings = collectMappings(projectMetadataWithIndex, templateName, indexName);
            try {
                MapperService mapperService = tempIndexService.mapperService();
                mapperService.merge(MapperService.SINGLE_MAPPING_NAME, mappings, MapperService.MergeReason.INDEX_TEMPLATE);

                if (template.getDataStreamTemplate() != null) {
                    validateTimestampFieldMapping(mapperService.mappingLookup());
                }
            } catch (Exception e) {
                throw new IllegalArgumentException("invalid composite mappings for [" + templateName + "]", e);
            }
            return null;
        });
    }

    private static void validateTemplate(Settings validateSettings, CompressedXContent mappings, IndicesService indicesService)
        throws Exception {
        // Hard to validate settings if they're non-existent, so used empty ones if none were provided
        Settings settings = validateSettings;
        if (settings == null) {
            settings = Settings.EMPTY;
        }

        Index createdIndex = null;
        final String temporaryIndexName = UUIDs.randomBase64UUID();
        try {
            // use the provided values, otherwise just pick valid dummy values
            int dummyPartitionSize = IndexMetadata.INDEX_ROUTING_PARTITION_SIZE_SETTING.get(settings);
            int dummyShards = settings.getAsInt(
                IndexMetadata.SETTING_NUMBER_OF_SHARDS,
                dummyPartitionSize == 1 ? 1 : dummyPartitionSize + 1
            );
            int shardReplicas = settings.getAsInt(IndexMetadata.SETTING_NUMBER_OF_REPLICAS, 0);

            // create index service for parsing and validating "mappings"
            Settings dummySettings = Settings.builder()
                .put(IndexMetadata.SETTING_VERSION_CREATED, IndexVersion.current())
                .put(settings)
                .put(IndexMetadata.SETTING_NUMBER_OF_SHARDS, dummyShards)
                .put(IndexMetadata.SETTING_NUMBER_OF_REPLICAS, shardReplicas)
                .put(IndexMetadata.SETTING_INDEX_UUID, UUIDs.randomBase64UUID())
                .build();

            final IndexMetadata tmpIndexMetadata = IndexMetadata.builder(temporaryIndexName).settings(dummySettings).build();
            IndexService dummyIndexService = indicesService.createIndex(tmpIndexMetadata, Collections.emptyList(), false);
            createdIndex = dummyIndexService.index();

            if (mappings != null) {
                dummyIndexService.mapperService().merge(MapperService.SINGLE_MAPPING_NAME, mappings, MergeReason.MAPPING_UPDATE);
            }

        } finally {
            if (createdIndex != null) {
                indicesService.removeIndex(
                    createdIndex,
                    NO_LONGER_ASSIGNED,
                    " created for parsing template mapping",
                    CloseUtils.NO_SHARDS_CREATED_EXECUTOR,
                    ActionListener.noop()
                );
            }
        }
    }

    private void validate(String name, ComponentTemplate template) {
        validate(name, template.template(), Collections.emptyList());
    }

    private void validate(String name, ComposableIndexTemplate template) {
        validate(name, template.template(), template.indexPatterns());
    }

    private void validate(String name, Template template, List<String> indexPatterns) {
        Optional<Template> maybeTemplate = Optional.ofNullable(template);
        validate(
            name,
            maybeTemplate.map(Template::settings).orElse(Settings.EMPTY),
            indexPatterns,
            maybeTemplate.map(Template::aliases).orElse(emptyMap()).values().stream().map(MetadataIndexTemplateService::toAlias).toList()
        );
    }

    private static Alias toAlias(AliasMetadata aliasMeta) {
        Alias a = new Alias(aliasMeta.alias());
        if (aliasMeta.filter() != null) {
            a.filter(aliasMeta.filter().string());
        }
        a.searchRouting(aliasMeta.searchRouting());
        a.indexRouting(aliasMeta.indexRouting());
        a.isHidden(aliasMeta.isHidden());
        a.writeIndex(aliasMeta.writeIndex());
        return a;
    }

    private void validate(PutRequest putRequest) {
        validate(putRequest.name, putRequest.settings, putRequest.indexPatterns, putRequest.aliases);
    }

    private void validate(String name, @Nullable Settings settings, List<String> indexPatterns, List<Alias> aliases) {
        List<String> validationErrors = new ArrayList<>();
        if (name.contains(" ")) {
            validationErrors.add("name must not contain a space");
        }
        if (name.contains(",")) {
            validationErrors.add("name must not contain a ','");
        }
        if (name.contains("#")) {
            validationErrors.add("name must not contain a '#'");
        }
        if (name.contains("*")) {
            validationErrors.add("name must not contain a '*'");
        }
        if (name.startsWith("_")) {
            validationErrors.add("name must not start with '_'");
        }
        if (name.toLowerCase(Locale.ROOT).equals(name) == false) {
            validationErrors.add("name must be lower cased");
        }
        for (String indexPattern : indexPatterns) {
            if (indexPattern.contains(" ")) {
                validationErrors.add("index_patterns [" + indexPattern + "] must not contain a space");
            }
            if (indexPattern.contains(",")) {
                validationErrors.add("index_pattern [" + indexPattern + "] must not contain a ','");
            }
            if (indexPattern.contains("#")) {
                validationErrors.add("index_pattern [" + indexPattern + "] must not contain a '#'");
            }
            if (indexPattern.contains(":")) {
                validationErrors.add("index_pattern [" + indexPattern + "] must not contain a ':'");
            }
            if (indexPattern.startsWith("_")) {
                validationErrors.add("index_pattern [" + indexPattern + "] must not start with '_'");
            }
            if (Strings.validFileNameExcludingAstrix(indexPattern) == false) {
                validationErrors.add(
                    "index_pattern [" + indexPattern + "] must not contain the following characters " + Strings.INVALID_FILENAME_CHARS
                );
            }
        }

        if (settings != null) {
            try {
                // templates must be consistent with regards to dependencies
                indexScopedSettings.validate(settings, true);
            } catch (IllegalArgumentException iae) {
                validationErrors.add(iae.getMessage());
                for (Throwable t : iae.getSuppressed()) {
                    validationErrors.add(t.getMessage());
                }
            }
            List<String> indexSettingsValidation = metadataCreateIndexService.getIndexSettingsValidationErrors(settings, true);
            validationErrors.addAll(indexSettingsValidation);
        }

        if (indexPatterns.stream().anyMatch(Regex::isMatchAllPattern)) {
            if (settings != null && IndexMetadata.INDEX_HIDDEN_SETTING.exists(settings)) {
                validationErrors.add("global templates may not specify the setting " + IndexMetadata.INDEX_HIDDEN_SETTING.getKey());
            }
        }

        if (validationErrors.size() > 0) {
            ValidationException validationException = new ValidationException();
            validationException.addValidationErrors(validationErrors);
            throw new InvalidIndexTemplateException(name, validationException.getMessage());
        }

        for (Alias alias : aliases) {
            // we validate the alias only partially, as we don't know yet to which index it'll get applied to
            AliasValidator.validateAliasStandalone(alias);
            if (indexPatterns.contains(alias.name())) {
                throw new IllegalArgumentException(
                    "alias [" + alias.name() + "] cannot be the same as any pattern in [" + String.join(", ", indexPatterns) + "]"
                );
            }
        }
    }

    public static class PutRequest {
        final String name;
        final String cause;
        boolean create;
        int order;
        Integer version;
        List<String> indexPatterns;
        Settings settings = Settings.EMPTY;
        CompressedXContent mappings = null;
        List<Alias> aliases = new ArrayList<>();

        public PutRequest(String cause, String name) {
            this.cause = cause;
            this.name = name;
        }

        public PutRequest order(int order) {
            this.order = order;
            return this;
        }

        public PutRequest patterns(List<String> indexPatterns) {
            this.indexPatterns = indexPatterns;
            return this;
        }

        public PutRequest create(boolean create) {
            this.create = create;
            return this;
        }

        public PutRequest settings(Settings settings) {
            this.settings = settings;
            return this;
        }

        public PutRequest mappings(CompressedXContent mappings) {
            this.mappings = mappings;
            return this;
        }

        public PutRequest aliases(Set<Alias> aliases) {
            this.aliases.addAll(aliases);
            return this;
        }

        public PutRequest version(Integer version) {
            this.version = version;
            return this;
        }
    }
}<|MERGE_RESOLUTION|>--- conflicted
+++ resolved
@@ -705,27 +705,14 @@
         // First apply settings sourced from index setting providers:
         var finalSettings = Settings.builder();
         for (var provider : indexSettingProviders) {
-<<<<<<< HEAD
-            finalSettings.put(
-                provider.getAdditionalIndexSettings(
-                    "validate-index-name",
-                    indexTemplate.getDataStreamTemplate() != null ? "validate-data-stream-name" : null,
-                    indexTemplate.getDataStreamTemplate() != null && projectMetadata.isTimeSeriesTemplate(indexTemplate),
-                    projectMetadata,
-                    now,
-                    combinedSettings,
-                    combinedMappings
-                )
-=======
             var newAdditionalSettings = provider.getAdditionalIndexSettings(
                 "validate-index-name",
                 indexTemplate.getDataStreamTemplate() != null ? "validate-data-stream-name" : null,
-                indexTemplate.getDataStreamTemplate() != null && metadata.isTimeSeriesTemplate(indexTemplate),
-                currentState.getMetadata(),
+                indexTemplate.getDataStreamTemplate() != null && projectMetadata.isTimeSeriesTemplate(indexTemplate),
+                projectMetadata,
                 now,
                 combinedSettings,
                 combinedMappings
->>>>>>> 5f3595bb
             );
             MetadataCreateIndexService.validateAdditionalSettings(provider, newAdditionalSettings, finalSettings);
             finalSettings.put(newAdditionalSettings);
