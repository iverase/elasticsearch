--- conflicted
+++ resolved
@@ -164,13 +164,9 @@
                 TestIndexNameExpressionResolver.newInstance(),
                 new IndexingPressure(SETTINGS),
                 EmptySystemIndices.INSTANCE,
-<<<<<<< HEAD
                 TestProjectResolvers.singleProject(projectId),
-                FailureStoreMetrics.NOOP
-=======
                 FailureStoreMetrics.NOOP,
                 DataStreamFailureStoreSettings.create(ClusterSettings.createBuiltInClusterSettings())
->>>>>>> 4d7f0e6f
             );
         }
 
