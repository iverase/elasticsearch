--- conflicted
+++ resolved
@@ -504,7 +504,14 @@
         assertThat("unexpected shard stats", indexStats.get(index), equalTo(shardStats));
     }
 
-<<<<<<< HEAD
+    public void testIsMetaDataField() {
+        IndicesService indicesService = getIndicesService();
+        assertFalse(indicesService.isMetaDataField(randomAlphaOfLengthBetween(10, 15)));
+        for (String builtIn : IndicesModule.getBuiltInMetaDataFields()) {
+            assertTrue(indicesService.isMetaDataField(builtIn));
+        }
+    }
+
     public void testGetEngineFactory() throws IOException {
         final IndicesService indicesService = getIndicesService();
 
@@ -557,13 +564,4 @@
         assertThat(e, hasToString(new RegexMatcher(pattern)));
     }
 
-=======
-    public void testIsMetaDataField() {
-        IndicesService indicesService = getIndicesService();
-        assertFalse(indicesService.isMetaDataField(randomAlphaOfLengthBetween(10, 15)));
-        for (String builtIn : IndicesModule.getBuiltInMetaDataFields()) {
-            assertTrue(indicesService.isMetaDataField(builtIn));
-        }
-    }
->>>>>>> 75ac1f7a
 }