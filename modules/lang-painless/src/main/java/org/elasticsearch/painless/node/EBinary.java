/*
 * Licensed to Elasticsearch under one or more contributor
 * license agreements. See the NOTICE file distributed with
 * this work for additional information regarding copyright
 * ownership. Elasticsearch licenses this file to you under
 * the Apache License, Version 2.0 (the "License"); you may
 * not use this file except in compliance with the License.
 * You may obtain a copy of the License at
 *
 *    http://www.apache.org/licenses/LICENSE-2.0
 *
 * Unless required by applicable law or agreed to in writing,
 * software distributed under the License is distributed on an
 * "AS IS" BASIS, WITHOUT WARRANTIES OR CONDITIONS OF ANY
 * KIND, either express or implied.  See the License for the
 * specific language governing permissions and limitations
 * under the License.
 */

package org.elasticsearch.painless.node;

import org.elasticsearch.painless.AnalyzerCaster;
import org.elasticsearch.painless.Definition;
import org.elasticsearch.painless.Definition.Sort;
import org.elasticsearch.painless.Definition.Type;
import org.elasticsearch.painless.Location;
import org.elasticsearch.painless.MethodWriter;
import org.elasticsearch.painless.Operation;
import org.elasticsearch.painless.Variables;

/**
 * Represents a binary math expression.
 */
public final class EBinary extends AExpression {

    final Operation operation;
    AExpression left;
    AExpression right;

    boolean cat = false;

    public EBinary(Location location, Operation operation, AExpression left, AExpression right) {
        super(location);

        this.operation = operation;
        this.left = left;
        this.right = right;
    }

    @Override
    void analyze(Variables variables) {
        if (operation == Operation.MUL) {
            analyzeMul(variables);
        } else if (operation == Operation.DIV) {
            analyzeDiv(variables);
        } else if (operation == Operation.REM) {
            analyzeRem(variables);
        } else if (operation == Operation.ADD) {
            analyzeAdd(variables);
        } else if (operation == Operation.SUB) {
            analyzeSub(variables);
        } else if (operation == Operation.LSH) {
            analyzeLSH(variables);
        } else if (operation == Operation.RSH) {
            analyzeRSH(variables);
        } else if (operation == Operation.USH) {
            analyzeUSH(variables);
        } else if (operation == Operation.BWAND) {
            analyzeBWAnd(variables);
        } else if (operation == Operation.XOR) {
            analyzeXor(variables);
        } else if (operation == Operation.BWOR) {
            analyzeBWOr(variables);
        } else {
            throw createError(new IllegalStateException("Illegal tree structure."));
        }
    }

    private void analyzeMul(Variables variables) {
        left.analyze(variables);
        right.analyze(variables);

        Type promote = AnalyzerCaster.promoteNumeric(left.actual, right.actual, true);

        if (promote == null) {
            throw createError(new ClassCastException("Cannot apply multiply [*] to types " +
                "[" + left.actual.name + "] and [" + right.actual.name + "]."));
        }

        left.expected = promote;
        right.expected = promote;

        left = left.cast(variables);
        right = right.cast(variables);

        if (left.constant != null && right.constant != null) {
            Sort sort = promote.sort;

            if (sort == Sort.INT) {
                constant = (int)left.constant * (int)right.constant;
            } else if (sort == Sort.LONG) {
                constant = (long)left.constant * (long)right.constant;
            } else if (sort == Sort.FLOAT) {
                constant = (float)left.constant * (float)right.constant;
            } else if (sort == Sort.DOUBLE) {
                constant = (double)left.constant * (double)right.constant;
            } else {
                throw createError(new IllegalStateException("Illegal tree structure."));
            }
        }

        actual = promote;
    }

    private void analyzeDiv(Variables variables) {
        left.analyze(variables);
        right.analyze(variables);

        Type promote = AnalyzerCaster.promoteNumeric(left.actual, right.actual, true);

        if (promote == null) {
            throw createError(new ClassCastException("Cannot apply divide [/] to types " +
                "[" + left.actual.name + "] and [" + right.actual.name + "]."));
        }

        left.expected = promote;
        right.expected = promote;

        left = left.cast(variables);
        right = right.cast(variables);

        if (left.constant != null && right.constant != null) {
            Sort sort = promote.sort;

            try {
                if (sort == Sort.INT) {
                    constant = (int)left.constant / (int)right.constant;
                } else if (sort == Sort.LONG) {
                    constant = (long)left.constant / (long)right.constant;
                } else if (sort == Sort.FLOAT) {
                    constant = (float)left.constant / (float)right.constant;
                } else if (sort == Sort.DOUBLE) {
                    constant = (double)left.constant / (double)right.constant;
                } else {
                    throw createError(new IllegalStateException("Illegal tree structure."));
                }
            } catch (ArithmeticException e) {
                throw createError(e);
            }
        }

        actual = promote;
    }

    private void analyzeRem(Variables variables) {
        left.analyze(variables);
        right.analyze(variables);

        Type promote = AnalyzerCaster.promoteNumeric(left.actual, right.actual, true);

        if (promote == null) {
            throw createError(new ClassCastException("Cannot apply remainder [%] to types " +
                "[" + left.actual.name + "] and [" + right.actual.name + "]."));
        }

        left.expected = promote;
        right.expected = promote;

        left = left.cast(variables);
        right = right.cast(variables);

        if (left.constant != null && right.constant != null) {
            Sort sort = promote.sort;

            try {
                if (sort == Sort.INT) {
                    constant = (int)left.constant % (int)right.constant;
                } else if (sort == Sort.LONG) {
                    constant = (long)left.constant % (long)right.constant;
                } else if (sort == Sort.FLOAT) {
                    constant = (float)left.constant % (float)right.constant;
                } else if (sort == Sort.DOUBLE) {
                    constant = (double)left.constant % (double)right.constant;
                } else {
                    throw createError(new IllegalStateException("Illegal tree structure."));
                }
            } catch (ArithmeticException e) {
                throw createError(e);
            }
        }

        actual = promote;
    }

    private void analyzeAdd(Variables variables) {
        left.analyze(variables);
        right.analyze(variables);

        Type promote = AnalyzerCaster.promoteAdd(left.actual, right.actual);

        if (promote == null) {
            throw createError(new ClassCastException("Cannot apply add [+] to types " +
                "[" + left.actual.name + "] and [" + right.actual.name + "]."));
        }

        Sort sort = promote.sort;

        if (sort == Sort.STRING) {
            left.expected = left.actual;

            if (left instanceof EBinary && ((EBinary)left).operation == Operation.ADD && left.actual.sort == Sort.STRING) {
                ((EBinary)left).cat = true;
            }

            right.expected = right.actual;

            if (right instanceof EBinary && ((EBinary)right).operation == Operation.ADD && right.actual.sort == Sort.STRING) {
                ((EBinary)right).cat = true;
            }
        } else {
            left.expected = promote;
            right.expected = promote;
        }

        left = left.cast(variables);
        right = right.cast(variables);

        if (left.constant != null && right.constant != null) {
            if (sort == Sort.INT) {
                constant = (int)left.constant + (int)right.constant;
            } else if (sort == Sort.LONG) {
                constant = (long)left.constant + (long)right.constant;
            } else if (sort == Sort.FLOAT) {
                constant = (float)left.constant + (float)right.constant;
            } else if (sort == Sort.DOUBLE) {
                constant = (double)left.constant + (double)right.constant;
            } else if (sort == Sort.STRING) {
                constant = "" + left.constant + right.constant;
            } else {
                throw createError(new IllegalStateException("Illegal tree structure."));
            }
        }

        actual = promote;
    }

    private void analyzeSub(Variables variables) {
        left.analyze(variables);
        right.analyze(variables);

        Type promote = AnalyzerCaster.promoteNumeric(left.actual, right.actual, true);

        if (promote == null) {
            throw createError(new ClassCastException("Cannot apply subtract [-] to types " +
                "[" + left.actual.name + "] and [" + right.actual.name + "]."));
        }

        left.expected = promote;
        right.expected = promote;

        left = left.cast(variables);
        right = right.cast(variables);

        if (left.constant != null && right.constant != null) {
            Sort sort = promote.sort;

            if (sort == Sort.INT) {
                constant = (int)left.constant - (int)right.constant;
            } else if (sort == Sort.LONG) {
                constant = (long)left.constant - (long)right.constant;
            } else if (sort == Sort.FLOAT) {
                constant = (float)left.constant - (float)right.constant;
            } else if (sort == Sort.DOUBLE) {
                constant = (double)left.constant - (double)right.constant;
            } else {
                throw createError(new IllegalStateException("Illegal tree structure."));
            }
        }

        actual = promote;
    }

    private void analyzeLSH(Variables variables) {
        left.analyze(variables);
        right.analyze(variables);

        Type promote = AnalyzerCaster.promoteNumeric(left.actual, false);

        if (promote == null) {
            throw createError(new ClassCastException("Cannot apply left shift [<<] to types " +
                "[" + left.actual.name + "] and [" + right.actual.name + "]."));
        }

        left.expected = promote;
        right.expected = Definition.INT_TYPE;
        right.explicit = true;

        left = left.cast(variables);
        right = right.cast(variables);

        if (left.constant != null && right.constant != null) {
            Sort sort = promote.sort;

            if (sort == Sort.INT) {
                constant = (int)left.constant << (int)right.constant;
            } else if (sort == Sort.LONG) {
                constant = (long)left.constant << (int)right.constant;
            } else {
                throw createError(new IllegalStateException("Illegal tree structure."));
            }
        }

        actual = promote;
    }

    private void analyzeRSH(Variables variables) {
        left.analyze(variables);
        right.analyze(variables);

        Type promote = AnalyzerCaster.promoteNumeric(left.actual, false);

        if (promote == null) {
            throw createError(new ClassCastException("Cannot apply right shift [>>] to types " +
                "[" + left.actual.name + "] and [" + right.actual.name + "]."));
        }

        left.expected = promote;
        right.expected = Definition.INT_TYPE;
        right.explicit = true;

        left = left.cast(variables);
        right = right.cast(variables);

        if (left.constant != null && right.constant != null) {
            Sort sort = promote.sort;

            if (sort == Sort.INT) {
                constant = (int)left.constant >> (int)right.constant;
            } else if (sort == Sort.LONG) {
                constant = (long)left.constant >> (int)right.constant;
            } else {
                throw createError(new IllegalStateException("Illegal tree structure."));
            }
        }

        actual = promote;
    }

    private void analyzeUSH(Variables variables) {
        left.analyze(variables);
        right.analyze(variables);

        Type promote = AnalyzerCaster.promoteNumeric(left.actual, false);

        if (promote == null) {
            throw createError(new ClassCastException("Cannot apply unsigned shift [>>>] to types " +
                "[" + left.actual.name + "] and [" + right.actual.name + "]."));
        }

        left.expected = promote;
        right.expected = Definition.INT_TYPE;
        right.explicit = true;

        left = left.cast(variables);
        right = right.cast(variables);

        if (left.constant != null && right.constant != null) {
            Sort sort = promote.sort;

            if (sort == Sort.INT) {
                constant = (int)left.constant >>> (int)right.constant;
            } else if (sort == Sort.LONG) {
                constant = (long)left.constant >>> (int)right.constant;
            } else {
                throw createError(new IllegalStateException("Illegal tree structure."));
            }
        }

        actual = promote;
    }

    private void analyzeBWAnd(Variables variables) {
        left.analyze(variables);
        right.analyze(variables);

        Type promote = AnalyzerCaster.promoteNumeric(left.actual, right.actual, false);

        if (promote == null) {
            throw createError(new ClassCastException("Cannot apply and [&] to types " +
                "[" + left.actual.name + "] and [" + right.actual.name + "]."));
        }

        left.expected = promote;
        right.expected = promote;

        left = left.cast(variables);
        right = right.cast(variables);

        if (left.constant != null && right.constant != null) {
            Sort sort = promote.sort;

            if (sort == Sort.INT) {
                constant = (int)left.constant & (int)right.constant;
            } else if (sort == Sort.LONG) {
                constant = (long)left.constant & (long)right.constant;
            } else {
                throw createError(new IllegalStateException("Illegal tree structure."));
            }
        }

        actual = promote;
    }

    private void analyzeXor(Variables variables) {
        left.analyze(variables);
        right.analyze(variables);

        Type promote = AnalyzerCaster.promoteXor(left.actual, right.actual);

        if (promote == null) {
            throw createError(new ClassCastException("Cannot apply xor [^] to types " +
                "[" + left.actual.name + "] and [" + right.actual.name + "]."));
        }

        left.expected = promote;
        right.expected = promote;

        left = left.cast(variables);
        right = right.cast(variables);

        if (left.constant != null && right.constant != null) {
            Sort sort = promote.sort;

            if (sort == Sort.BOOL) {
                constant = (boolean)left.constant ^ (boolean)right.constant;
            } else if (sort == Sort.INT) {
                constant = (int)left.constant ^ (int)right.constant;
            } else if (sort == Sort.LONG) {
                constant = (long)left.constant ^ (long)right.constant;
            } else {
                throw createError(new IllegalStateException("Illegal tree structure."));
            }
        }

        actual = promote;
    }

    private void analyzeBWOr(Variables variables) {
        left.analyze(variables);
        right.analyze(variables);

        Type promote = AnalyzerCaster.promoteNumeric(left.actual, right.actual, false);

        if (promote == null) {
            throw createError(new ClassCastException("Cannot apply or [|] to types " +
                "[" + left.actual.name + "] and [" + right.actual.name + "]."));
        }

        left.expected = promote;
        right.expected = promote;

        left = left.cast(variables);
        right = right.cast(variables);

        if (left.constant != null && right.constant != null) {
            Sort sort = promote.sort;

            if (sort == Sort.INT) {
                constant = (int)left.constant | (int)right.constant;
            } else if (sort == Sort.LONG) {
                constant = (long)left.constant | (long)right.constant;
            } else {
                throw createError(new IllegalStateException("Illegal tree structure."));
            }
        }

        actual = promote;
    }

    @Override
    void write(MethodWriter writer) {
<<<<<<< HEAD
        writer.writeDebugInfo(offset);

=======
        writer.writeDebugInfo(location);
>>>>>>> d8056c82
        if (actual.sort == Sort.STRING && operation == Operation.ADD) {
            if (!cat) {
                writer.writeNewStrings();
            }

            left.write(writer);

            if (!(left instanceof EBinary) || ((EBinary)left).operation != Operation.ADD || left.actual.sort != Sort.STRING) {
                writer.writeAppendStrings(left.actual);
            }

            right.write(writer);

            if (!(right instanceof EBinary) || ((EBinary)right).operation != Operation.ADD || right.actual.sort != Sort.STRING) {
                writer.writeAppendStrings(right.actual);
            }

            if (!cat) {
                writer.writeToStrings();
            }
        } else {
            left.write(writer);
            right.write(writer);

            writer.writeBinaryInstruction(location, actual, operation);
        }

        writer.writeBranch(tru, fals);
    }
}<|MERGE_RESOLUTION|>--- conflicted
+++ resolved
@@ -479,12 +479,8 @@
 
     @Override
     void write(MethodWriter writer) {
-<<<<<<< HEAD
-        writer.writeDebugInfo(offset);
-
-=======
         writer.writeDebugInfo(location);
->>>>>>> d8056c82
+
         if (actual.sort == Sort.STRING && operation == Operation.ADD) {
             if (!cat) {
                 writer.writeNewStrings();
