--- conflicted
+++ resolved
@@ -600,13 +600,6 @@
          * index
          */
         ClusterState state = createClusterState(new PersistentTasksCustomMetadata(1L, Map.of()), true);
-<<<<<<< HEAD
-        var geoIpIndex = state.getMetadata().getProject().getIndicesLookup().get(GeoIpDownloader.DATABASES_INDEX).getWriteIndex().getName();
-        state = ClusterState.builder(state)
-            .blocks(new ClusterBlocks.Builder().addIndexBlock(geoIpIndex, IndexMetadata.INDEX_READ_ONLY_ALLOW_DELETE_BLOCK))
-            .build();
-=======
->>>>>>> 64ae0aea
         when(clusterService.state()).thenReturn(state);
         geoIpDownloader.updateDatabases();
         verifyNoInteractions(httpClient);
