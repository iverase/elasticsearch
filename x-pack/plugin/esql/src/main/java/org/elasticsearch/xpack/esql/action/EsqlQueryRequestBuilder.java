--- conflicted
+++ resolved
@@ -9,11 +9,8 @@
 
 import org.elasticsearch.action.ActionRequestBuilder;
 import org.elasticsearch.client.internal.ElasticsearchClient;
-<<<<<<< HEAD
+import org.elasticsearch.common.settings.Settings;
 import org.elasticsearch.index.query.QueryBuilder;
-=======
-import org.elasticsearch.common.settings.Settings;
->>>>>>> 2103379f
 
 import java.time.ZoneId;
 
@@ -42,13 +39,13 @@
         return this;
     }
 
-<<<<<<< HEAD
     public EsqlQueryRequestBuilder filter(QueryBuilder filter) {
         request.filter(filter);
-=======
+        return this;
+    }
+
     public EsqlQueryRequestBuilder pragmas(Settings pragmas) {
         request.pragmas(pragmas);
->>>>>>> 2103379f
         return this;
     }
 }