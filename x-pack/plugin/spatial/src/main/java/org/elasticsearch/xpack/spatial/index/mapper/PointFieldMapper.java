--- conflicted
+++ resolved
@@ -12,8 +12,6 @@
 import org.apache.lucene.search.Query;
 import org.elasticsearch.common.CheckedBiFunction;
 import org.elasticsearch.common.Explicit;
-import org.elasticsearch.common.geo.GeometryFormat;
-import org.elasticsearch.common.geo.GeometryParser;
 import org.elasticsearch.common.geo.ShapeRelation;
 import org.elasticsearch.common.logging.DeprecationCategory;
 import org.elasticsearch.common.logging.DeprecationLogger;
@@ -35,10 +33,7 @@
 import java.util.Arrays;
 import java.util.List;
 import java.util.Map;
-<<<<<<< HEAD
 import java.util.function.Function;
-=======
->>>>>>> 094f193e
 import java.util.function.Supplier;
 
 /**
@@ -105,13 +100,13 @@
             }
             CartesianPointParser parser
                 = new CartesianPointParser(
-                    name,
-                    CartesianPoint::new,
-                    (p, point) -> {
-                      CartesianPoint.parsePoint(p, point, ignoreZValue.get().value());
-                      return point;
-                    },
-                    nullValue.get(),
+                name,
+                CartesianPoint::new,
+                (p, point) -> {
+                    CartesianPoint.parsePoint(p, point, ignoreZValue.get().value());
+                    return point;
+                },
+                nullValue.get(),
                 ignoreZValue.get().value(), ignoreMalformed.get().value());
             PointFieldType ft
                 = new PointFieldType(buildFullName(contentPath), indexed.get(), stored.get(), hasDocValues.get(), parser, meta.get());
@@ -182,7 +177,6 @@
         public Query shapeQuery(Geometry shape, String fieldName, ShapeRelation relation, SearchExecutionContext context) {
             return queryProcessor.shapeQuery(shape, fieldName, relation, context);
         }
-<<<<<<< HEAD
 
         @Override
         protected Function<CartesianPoint, Object> getFormatter(String format) {
@@ -218,48 +212,7 @@
 
         @Override
         protected void reset(CartesianPoint in, double x, double y) {
-           in.reset(x, y);
-=======
-    }
-
-    /** CartesianPoint parser implementation */
-    private static class CartesianPointParser extends PointParser<CartesianPoint> {
-        // Note that this parser is only used for formatting values.
-        private final GeometryParser geometryParser;
-
-        CartesianPointParser(String field,
-                             Supplier<CartesianPoint> pointSupplier,
-                             CheckedBiFunction<XContentParser, CartesianPoint, CartesianPoint, IOException> objectParser,
-                             CartesianPoint nullValue,
-                             boolean ignoreZValue,
-                             boolean ignoreMalformed) {
-            super(field, pointSupplier, objectParser, nullValue, ignoreZValue, ignoreMalformed);
-            this.geometryParser = new GeometryParser(true, true, true);
-        }
-
-        @Override
-        protected CartesianPoint validate(CartesianPoint in) {
-            if (ignoreMalformed == false) {
-                if (Double.isFinite(in.getX()) == false) {
-                    throw new IllegalArgumentException("illegal x value [" + in.getX() + "] for " + field);
-                }
-                if (Double.isFinite(in.getY()) == false) {
-                    throw new IllegalArgumentException("illegal y value [" + in.getY() + "] for " + field);
-                }
-            }
-            return in;
-        }
-
-        @Override
-        protected void reset(CartesianPoint in, double x, double y) {
-           in.reset(x, y);
-        }
-
-        @Override
-        public Object format(CartesianPoint value, String format) {
-            GeometryFormat<Geometry> geometryFormat = geometryParser.geometryFormat(format);
-            return geometryFormat.toXContentAsObject(new Point(value.getX(), value.getY()));
->>>>>>> 094f193e
+            in.reset(x, y);
         }
     }
 }